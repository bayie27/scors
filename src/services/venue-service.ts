--- conflicted
+++ resolved
@@ -268,11 +268,7 @@
       .single();
 
     if (error) {
-<<<<<<< HEAD
       console.error(`[updateVenue] Error updating venue ${venue_id}:`, error);
-=======
-      // Error updating venue
->>>>>>> 3351db16
       throw error;
     }
 
