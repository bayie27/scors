import { useState, useEffect } from "react";
import { cn } from "@/lib/utils";
import { Button } from "@/components/ui/button";
import {
  Users,
  Building2,
  Boxes,
  ClipboardCheck,
  LogOut,
  ChevronLeft,
  ChevronRight,
  Calendar,
<<<<<<< HEAD
  Menu,
  X,
=======
  HelpCircle,
>>>>>>> d0e53919
} from "lucide-react";
import { Avatar, AvatarFallback, AvatarImage } from "@/components/ui/avatar";
import { useRoleAccess } from "@/lib/useRoleAccess.jsx";


/**
 * Sidebar component for navigation and user actions
 * @param {Object} user - The current user object
 * @param {Function} onSignOut - Callback for sign out action
 * @param {Function} onReserve - Callback for reserve action
 * @param {string} className - Additional CSS classes
 * @param {boolean} collapsed - Whether the sidebar is collapsed
 */
export function Sidebar({ 
  user = {}, 
  onSignOut = () => console.log('Sign out clicked'), 
  onReserve = () => console.log('Reserve clicked'), 
  className = '', 
  collapsed = false, 
  onMenuItemClick, 
  activeView = 'calendar' 
}) { 
  const { isAdmin, canManageUsers } = useRoleAccess();
  const [isSigningOut, setIsSigningOut] = useState(false);
  const [isMobileMenuOpen, setIsMobileMenuOpen] = useState(false);
  const [isMobile, setIsMobile] = useState(false);
  
  // Check if screen is mobile-sized
  useEffect(() => {
    const checkIsMobile = () => {
      setIsMobile(window.innerWidth < 768);
    };
    
    // Initial check
    checkIsMobile();
    
    // Add event listener
    window.addEventListener('resize', checkIsMobile);
    
    // Cleanup
    return () => window.removeEventListener('resize', checkIsMobile);
  }, []);
  
  // Close mobile menu when changing views
  useEffect(() => {
    if (isMobile) {
      setIsMobileMenuOpen(false);
    }
  }, [activeView, isMobile]);
  
  const handleSignOut = async () => {
    try {
      setIsSigningOut(true);
      await onSignOut();
    } catch (error) {
      console.error('Error during sign out:', error);
    } finally {
      setIsSigningOut(false);
    }
  };

  const getInitials = (name) => {
    if (!name) return 'U';
    try {
      return name
        .split(/\s+/)
        .filter(Boolean)
        .map((n) => n[0] || '')
        .join('')
        .toUpperCase()
        .substring(0, 2);
    } catch (error) {
      console.error('Error generating initials:', error);
      return 'U';
    }
  };

  // Define all possible menu items
  const allMenuItems = [
    {
      title: "Calendar",
      icon: <Calendar size={20} />,
      view: "calendar",
      requiredPermission: true, // Always visible
    },
    {
      title: "Users",
      icon: <Users size={20} />,
      view: "users",
      requiredPermission: canManageUsers(), // Only visible for admin users
    },
    {
      title: "Venues",
      icon: <Building2 size={20} />,
      view: "venues",
      requiredPermission: true, // Always visible
    },
    {
      title: "Equipment",
      icon: <Boxes size={20} />,
      view: "equipment",
      requiredPermission: true, // Always visible
    },
    {
      title: "Pending Approvals",
      icon: <ClipboardCheck size={20} />,
      view: "approvals",
      requiredPermission: canManageUsers(), // Only visible for admin users
    },
    {
      title: "Help",
      icon: <HelpCircle size={20} />,
      view: "help",
      requiredPermission: true, // Always visible
    },
  ];
  
  // Filter menu items based on user permissions
  const menuItems = allMenuItems.filter(item => item.requiredPermission);

  // Handle mobile menu toggle
  const toggleMobileMenu = () => {
    setIsMobileMenuOpen(prev => !prev);
  };

  // Handle menu item click (close mobile menu after clicking)
  const handleMenuItemClick = (view) => {
    if (onMenuItemClick) {
      onMenuItemClick(view);
    }
    if (isMobile) {
      setIsMobileMenuOpen(false);
    }
  };

  return (
    <>
      {/* Mobile Menu Toggle Button */}
      <div className="md:hidden fixed top-3 left-3 z-50">
        <Button 
          variant="outline" 
          size="icon"
          className="h-10 w-10 rounded-md bg-white shadow-md border-gray-200"
          onClick={toggleMobileMenu}
        >
          <Menu size={20} />
        </Button>
      </div>
      
      {/* Backdrop overlay for mobile */}
      {isMobileMenuOpen && isMobile && (
        <div 
          className="fixed inset-0 top-15 bg-black/50 z-40 md:hidden"
          onClick={() => setIsMobileMenuOpen(false)}
        />
      )}
      
      <div
        className={cn(
          "flex flex-col bg-white border-r shadow-sm transition-all duration-300 ease-in-out",
          // Different positioning for mobile vs desktop
          isMobile 
            ? "fixed z-40 top-15 bottom-0 h-[calc(100vh-60px)]" 
            : "relative h-[calc(100vh-60px)] mt-[60px]",
          // Control visibility and width
          isMobile 
            ? isMobileMenuOpen ? "left-0 w-[250px]" : "-left-[280px] w-[270px]" 
            : collapsed ? "w-16" : "w-64",
          className
        )}
      >
      {/* Mobile Organization Info */}
      {isMobile && (
        <div className="px-4 py-3 border-b">
          <div className="flex items-center justify-between">
            <div className="font-medium text-base">
              {user?.organization?.org_code || ""} 
              <span className="inline-block mx-1">•</span> 
              {isAdmin ? "Admin" : "Org"}
            </div>
          </div>
        </div>
      )}
      
      <div className="flex-1 overflow-y-auto">
        {/* Reserve Button - Only show on desktop */}
        {!isMobile && (
          <div className="p-3">
            <Button
              variant="default"
              size="sm"
              className={cn(
                "w-full justify-start gap-2 bg-blue-600 hover:bg-blue-700 text-white h-9",
                collapsed ? "px-2 justify-center" : "px-4"
              )}
              onClick={onReserve}
            >
              <svg xmlns="http://www.w3.org/2000/svg" width="16" height="16" viewBox="0 0 24 24" fill="none" stroke="currentColor" strokeWidth="2.5" strokeLinecap="round" strokeLinejoin="round" className="h-4 w-4">
                <path d="M12 5v14M5 12h14"/>
              </svg>
              {!collapsed && <span>Reserve</span>}
            </Button>
          </div>
        )}

        <nav className="p-2 mt-2">
          <ul className="space-y-1">
            {menuItems.map((item) => (
              <li key={item.title}>
                <Button
                  variant={activeView === item.view ? "secondary" : "ghost"}
                  className={cn(
                    "w-full justify-start",
                    collapsed && !isMobile ? "px-2" : "px-3"
                  )}
                  onClick={() => handleMenuItemClick(item.view)}
                >
                  <span className={cn("mr-3", activeView === item.view ? "text-blue-600" : "")}>{item.icon}</span>
                  {(!collapsed || isMobile) && <span>{item.title}</span>}
                </Button>
              </li>
            ))}
          </ul>
        </nav>
      </div>

      <div className="border-t p-4 mt-auto">
        <div className="flex flex-col space-y-3">
          <div className="flex items-center gap-3">
            <Avatar className="h-10 w-10">
              <AvatarImage src={user?.avatar_url} alt={user?.email || 'User'} />
              <AvatarFallback className="bg-gray-200 text-gray-700">
                {user?.email ? getInitials(user.email) : 'U'}
              </AvatarFallback>
            </Avatar>
            {(!collapsed || isMobile) && (
              <div className="flex-1 min-w-0">
                <p className="text-sm font-medium text-gray-900 truncate">
                  {user?.email}
                </p>
                <p className="text-xs text-gray-500 truncate">
                  {user?.organization?.org_name}
                </p>
              </div>
            )}
          </div>
          <Button 
            variant="outline" 
            size="sm" 
            className="w-full justify-start gap-2"
            onClick={handleSignOut}
            disabled={isSigningOut}
          >
            <LogOut className={`h-4 w-4 ${isSigningOut ? 'animate-spin' : ''}`} />
            {(!collapsed || isMobile) && <span>{isSigningOut ? 'Signing out...' : 'Sign out'}</span>}
          </Button>
        </div>
      </div>
    </div>

      {/* Floating Action Button for Mobile - Only on Calendar View */}
      {isMobile && activeView === 'calendar' && (
        <Button
          variant="default"
          size="icon"
          className="fixed bottom-6 right-6 h-14 w-14 rounded-2xl bg-blue-600 hover:bg-blue-700 text-white shadow-lg z-50 flex items-center justify-center"
          onClick={onReserve}
        >
          <svg xmlns="http://www.w3.org/2000/svg" width="24" height="24" viewBox="0 0 24 24" fill="none" stroke="currentColor" strokeWidth="2.5" strokeLinecap="round" strokeLinejoin="round">
            <path d="M12 5v14M5 12h14"/>
          </svg>
        </Button>
      )}
    </>
  );
}<|MERGE_RESOLUTION|>--- conflicted
+++ resolved
@@ -10,12 +10,9 @@
   ChevronLeft,
   ChevronRight,
   Calendar,
-<<<<<<< HEAD
   Menu,
   X,
-=======
   HelpCircle,
->>>>>>> d0e53919
 } from "lucide-react";
 import { Avatar, AvatarFallback, AvatarImage } from "@/components/ui/avatar";
 import { useRoleAccess } from "@/lib/useRoleAccess.jsx";
