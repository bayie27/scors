--- conflicted
+++ resolved
@@ -149,32 +149,6 @@
   };
 
   return (
-<<<<<<< HEAD
-    <div
-      className={cn(
-        "flex flex-col bg-white border-r border-gray-200 transition-all duration-300 ease-in-out justify-between h-screen fixed top-0 left-0 pt-[60px]",
-        collapsed ? "w-16" : "w-64",
-        className
-      )}
-    >
-      <div className="flex-1 overflow-y-auto">
-        {/* Reserve Button */}
-        <div className="p-3">
-          <Button
-            variant="default"
-            size="sm"
-            className={cn(
-              "w-full justify-start gap-2 bg-blue-600 hover:bg-blue-700 text-white h-9",
-              collapsed ? "px-2 justify-center" : "px-4"
-            )}
-            onClick={onReserve}
-          >
-            <svg xmlns="http://www.w3.org/2000/svg" width="16" height="16" viewBox="0 0 24 24" fill="none" stroke="currentColor" strokeWidth="2.5" strokeLinecap="round" strokeLinejoin="round" className="h-4 w-4">
-              <path d="M12 5v14M5 12h14"/>
-            </svg>
-            {!collapsed && <span>Reserve</span>}
-          </Button>
-=======
     <>
       {/* Mobile Menu Toggle Button */}
       <div className="md:hidden fixed top-3 left-3 z-50">
@@ -220,7 +194,6 @@
               {isAdmin ? "Admin" : "Org"}
             </div>
           </div>
->>>>>>> cd5fdf18
         </div>
       )}
       
