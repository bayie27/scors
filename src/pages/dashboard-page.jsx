--- conflicted
+++ resolved
@@ -114,45 +114,6 @@
 //         </div>
 //       </header>
 
-<<<<<<< HEAD
-<div className="flex min-h-screen">
-        {/* Sidebar */}
-        <Sidebar 
-          user={user} 
-          onSignOut={onSignOut} 
-          onReserve={handleReserveClick}
-          collapsed={collapsed}
-          onMenuItemClick={handleMenuItemClick}
-          activeView={activeView}
-        />
-
-        {/* Main Content Area - offset by sidebar width */}
-        <div className={`flex-1 flex flex-col overflow-hidden pt-[60px] transition-all duration-300 ease-in-out ${collapsed ? 'ml-16' : 'ml-64'}`}>
-          {/* Main Content */}
-          <main className="flex-1 overflow-y-auto">
-            {activeView === 'calendar' ? (
-              <>
-                <EventCalendar 
-                  searchTerm={searchTerm} 
-                  onSearchChange={handleSearch} 
-                  selectedSlot={selectedSlot}
-                  onSlotSelected={() => setIsReserveModalOpen(false)}
-                />
-              </>
-            ) : activeView === 'users' ? (
-              <UsersPage />
-            ) : activeView === 'venues' ? (
-              <VenuesPage />
-            ) : (
-              <div className="p-6">
-                {activeView === 'equipment' && 'Equipment Management Coming Soon'}
-                {activeView === 'approvals' && 'Pending Approvals Coming Soon'}
-              </div>
-            )}
-          </main>
-        </div>
-      </div>
-=======
 //       <div className="flex">
 //         {/* Sidebar */}
 //         <Sidebar 
@@ -190,7 +151,6 @@
 //           </main>
 //         </div>
 //       </div>
->>>>>>> cd5fdf18
 
 //       {/* Reservation Modal */}
 //       {isReserveModalOpen && selectedSlot && (
