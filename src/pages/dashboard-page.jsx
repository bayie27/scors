import { useState, useCallback } from 'react';
import { Button } from "@/components/ui/button";
import { EventCalendar } from "@/components/calendar/event-calendar";
import { Sidebar } from "@/components/sidebar/Sidebar";
import { UsersPage } from "./users-page";
import { VenuesPage } from "./venues-page";
import { Menu, Search, Plus } from 'lucide-react';
import scorsLogo from "@/assets/scors-logo.png";
import { format } from 'date-fns';

export function DashboardPage({ user, onSignOut }) {
  const [collapsed, setCollapsed] = useState(false);
  const [searchTerm, setSearchTerm] = useState("");
  const [activeView, setActiveView] = useState('calendar');
  const [isReserveModalOpen, setIsReserveModalOpen] = useState(false);
  const [selectedSlot, setSelectedSlot] = useState(null);

  const handleSearch = useCallback((term) => {
    setSearchTerm(term);
    // The search is now handled by the EventCalendar component
  }, []);

  const handleReserveClick = () => {
    setIsReserveModalOpen(true);
    setSelectedSlot({
      activity_date: format(new Date(), 'yyyy-MM-dd'),
      start_time: format(new Date(), 'HH:mm'),
      end_time: format(new Date(new Date().getTime() + 60 * 60 * 1000), 'HH:mm') // 1 hour later
    });
  };

  const toggleSidebar = () => {
    setCollapsed(!collapsed);
  };

  const handleMenuItemClick = (view) => {
    setActiveView(view);
    setSearchTerm(''); // Reset search term when changing views
  };
  
  // Function to handle event creation from the dashboard's quick add button
  const handleQuickAddEvent = () => {
    const title = prompt('Quick Add Event (Today)');
    if (title) {
      const newEvent = {
        id: Date.now(),
        title,
        start: new Date(),
        end: new Date(new Date().setHours(new Date().getHours() + 1)),
        resource: 'Quick Add'
      };
      console.log('New event from quick add:', newEvent);
      // Here you would typically add the event to your state or make an API call
      // For example:
      // addEvent(newEvent);
    }
  };

  return (
    <div className="min-h-screen bg-gray-50">
      {/* Header with Logo */}
      <header className="bg-white shadow-sm fixed top-0 left-0 right-0 z-10 h-[60px] px-4 flex items-center justify-between">
        <div className="flex items-center space-x-4">
          <Button
            variant="ghost"
            size="icon"
            onClick={toggleSidebar}
            className="h-8 w-8"
          >
            <Menu className="h-5 w-5" />
          </Button>
          <img 
            src={scorsLogo} 
            alt="SCORS" 
            className="h-10 w-auto"
          />
          <div className="flex items-center space-x-4">
            <Button 
              variant="outline" 
              size="sm" 
              onClick={handleQuickAddEvent}
              className="hidden md:flex items-center gap-1"
            >
              <Plus className="h-4 w-4" />
              <span>Quick Add</span>
            </Button>
          </div>
          {user?.organization ? (
            <div className="hidden md:flex items-center space-x-2 border-l border-gray-200 pl-4">
              <span className="text-base font-medium text-gray-800">
                {user.organization.org_code}
              </span>
              <span className="text-gray-300">•</span>
              <span className="text-base text-gray-700">
                {user.organization.org_name}
              </span>
            </div>
          ) : (
            <span className="text-sm text-red-500">No organization information</span>
          )}
        </div>
      </header>

<div className="flex min-h-screen">
        {/* Sidebar */}
        <Sidebar 
          user={user} 
          onSignOut={onSignOut} 
          onReserve={handleReserveClick}
          collapsed={collapsed}
          onMenuItemClick={handleMenuItemClick}
          activeView={activeView}
        />

<<<<<<< HEAD
        {/* Main Content Area */}
=======
        {/* Main Content Area - offset by sidebar width */}
>>>>>>> fda48eca
        <div className={`flex-1 flex flex-col overflow-hidden pt-[60px] transition-all duration-300 ease-in-out ${collapsed ? 'ml-16' : 'ml-64'}`}>
          {/* Main Content */}
          <main className="flex-1 overflow-y-auto">
            {activeView === 'calendar' ? (
              <>
                <EventCalendar 
                  searchTerm={searchTerm} 
                  onSearchChange={handleSearch} 
                  selectedSlot={selectedSlot}
                  onSlotSelected={() => setIsReserveModalOpen(false)}
                />
              </>
            ) : activeView === 'users' ? (
              <UsersPage />
            ) : activeView === 'venues' ? (
              <VenuesPage />
            ) : (
              <div className="p-6">
                {activeView === 'equipment' && 'Equipment Management Coming Soon'}
                {activeView === 'approvals' && 'Pending Approvals Coming Soon'}
              </div>
            )}
          </main>
        </div>
      </div>

      {/* Reservation Modal */}
      {isReserveModalOpen && selectedSlot && (
        <div className="fixed inset-0 bg-black/50 flex items-center justify-center z-50 p-4">
          <div className="bg-white rounded-lg w-full max-w-2xl max-h-[90vh] overflow-y-auto">
            <div className="p-6">
              <h2 className="text-xl font-semibold mb-4">New Reservation</h2>
              <div className="space-y-4">
                <div>
                  <label className="block text-sm font-medium text-gray-700 mb-1">
                    Date
                  </label>
                  <div className="p-2 border rounded">
                    {selectedSlot.activity_date}
                  </div>
                </div>
                <div className="grid grid-cols-2 gap-4">
                  <div>
                    <label className="block text-sm font-medium text-gray-700 mb-1">
                      Start Time
                    </label>
                    <div className="p-2 border rounded">
                      {selectedSlot.start_time}
                    </div>
                  </div>
                  <div>
                    <label className="block text-sm font-medium text-gray-700 mb-1">
                      End Time
                    </label>
                    <div className="p-2 border rounded">
                      {selectedSlot.end_time}
                    </div>
                  </div>
                </div>
                {/* Add more form fields as needed */}
              </div>
              <div className="mt-6 flex justify-end space-x-3">
                <Button 
                  variant="outline" 
                  onClick={() => setIsReserveModalOpen(false)}
                >
                  Cancel
                </Button>
                <Button 
                  onClick={() => {
                    // Handle form submission
                    console.log('Reservation submitted', selectedSlot);
                    setIsReserveModalOpen(false);
                  }}
                >
                  Create Reservation
                </Button>
              </div>
            </div>
          </div>
        </div>
      )}
    </div>
  );
}<|MERGE_RESOLUTION|>--- conflicted
+++ resolved
@@ -112,11 +112,7 @@
           activeView={activeView}
         />
 
-<<<<<<< HEAD
         {/* Main Content Area */}
-=======
-        {/* Main Content Area - offset by sidebar width */}
->>>>>>> fda48eca
         <div className={`flex-1 flex flex-col overflow-hidden pt-[60px] transition-all duration-300 ease-in-out ${collapsed ? 'ml-16' : 'ml-64'}`}>
           {/* Main Content */}
           <main className="flex-1 overflow-y-auto">
