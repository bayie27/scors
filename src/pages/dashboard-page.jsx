import { useState } from 'react';
import { Button } from "@/components/ui/button";
import { EventCalendar } from "@/components/calendar/event-calendar";
import { Sidebar } from "@/components/sidebar/Sidebar";

export function DashboardPage({ user, onSignOut }) {
  console.log("[DashboardPage] user:", user);
  console.log("Avatar URL:", user?.avatar_url);
  // Function to handle event creation from the dashboard's quick add button
  const handleQuickAddEvent = () => {
    const title = prompt('Quick Add Event (Today)');
    if (title) {
      const newEvent = {
        id: Date.now(),
        title,
        start: new Date(),
        end: new Date(new Date().setHours(new Date().getHours() + 1)),
        resource: 'Quick Add'
      };
      console.log('New event from quick add:', newEvent);
    }
  };

  return (
<<<<<<< HEAD
    <div className="min-h-screen bg-gray-50">
      {/* Header */}
      <header className="bg-white shadow-sm">
        <div className="max-w-7xl mx-auto px-4 sm:px-6 lg:px-8 py-4 flex justify-between items-center">
          <h1 className="text-2xl font-bold text-gray-900">SCORS Dashboard</h1>
          <div className="flex items-center space-x-4">
            {user?.avatar_url && (
              <img 
                src={user.avatar_url} 
                alt="Profile" 
                className="w-8 h-8 rounded-full object-cover border border-gray-300 mr-2"
              />
            )}
            <span className="text-sm text-gray-600">{user?.email}</span>
            {user?.organization ? (
              <span className="text-sm text-gray-500 ml-2">|
                {user.organization.org_code} - {user.organization.org_name}
              </span>
            ) : (
              <span className="text-sm text-red-500 ml-2">| No organization info</span>
            )}
            <Button 
              onClick={onSignOut} 
              variant="outline" 
              className="text-sm"
            >
              Sign out
            </Button>
          </div>
        </div>
      </header>
=======
    <div className="flex min-h-screen bg-gray-50">
      {/* Sidebar */}
      <Sidebar user={user} onSignOut={onSignOut} />
>>>>>>> 807ff650

      {/* Main Content Area */}
      <div className="flex-1 flex flex-col">
        {/* Header */}
        <header className="bg-white shadow-sm">
          <div className="px-4 sm:px-6 lg:px-8 py-4 flex justify-between items-center">
            <h1 className="text-2xl font-bold text-gray-900">SCORS Dashboard</h1>
            <div className="flex items-center space-x-4">
              <Button 
                variant="outline" 
                size="sm"
                onClick={handleQuickAddEvent}
              >
                + Add Event
              </Button>
            </div>
          </div>
        </header>

        {/* Main Content - Calendar */}
        <main className="flex-1 px-4 sm:px-6 lg:px-8 py-6 overflow-auto">
          <div className="bg-white shadow-sm rounded-lg overflow-hidden">
            <div className="px-6 py-4 border-b border-gray-200">
              <div className="flex justify-between items-center">
                <h3 className="text-lg font-medium text-gray-900">Event Calendar</h3>
              </div>
            </div>
            <div className="p-4">
              <EventCalendar />
            </div>
          </div>
        </main>
      </div>
    </div>
  );
}<|MERGE_RESOLUTION|>--- conflicted
+++ resolved
@@ -22,7 +22,17 @@
   };
 
   return (
-<<<<<<< HEAD
+    <div className="flex min-h-screen bg-gray-50">
+      {/* Sidebar */}
+      <Sidebar user={user} onSignOut={onSignOut} />
+
+      {/* Main Content Area */}
+      <div className="flex-1 flex flex-col">
+        {/* Header */}
+        <header className="bg-white shadow-sm">
+          <div className="px-4 sm:px-6 lg:px-8 py-4 flex justify-between items-center">
+            <h1 className="text-2xl font-bold text-gray-900">SCORS Dashboard</h1>
+            <div className="flex items-center space-x-4">
     <div className="min-h-screen bg-gray-50">
       {/* Header */}
       <header className="bg-white shadow-sm">
@@ -54,19 +64,13 @@
           </div>
         </div>
       </header>
-=======
-    <div className="flex min-h-screen bg-gray-50">
-      {/* Sidebar */}
-      <Sidebar user={user} onSignOut={onSignOut} />
->>>>>>> 807ff650
 
-      {/* Main Content Area */}
-      <div className="flex-1 flex flex-col">
-        {/* Header */}
-        <header className="bg-white shadow-sm">
-          <div className="px-4 sm:px-6 lg:px-8 py-4 flex justify-between items-center">
-            <h1 className="text-2xl font-bold text-gray-900">SCORS Dashboard</h1>
-            <div className="flex items-center space-x-4">
+      {/* Main Content - Calendar Only */}
+      <main className="max-w-7xl mx-auto px-4 sm:px-6 lg:px-8 py-6">
+        <div className="bg-white shadow-sm rounded-lg overflow-hidden">
+          <div className="px-6 py-4 border-b border-gray-200">
+            <div className="flex justify-between items-center">
+              <h3 className="text-lg font-medium text-gray-900">Event Calendar</h3>
               <Button 
                 variant="outline" 
                 size="sm"
