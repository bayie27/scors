import { useState, useEffect, useRef, useCallback } from "react";
import { Input } from "@/components/ui/input";
import { Button } from "@/components/ui/button";
import {
  Table,
  TableBody,
  TableCell,
  TableHead,
  TableHeader,
  TableRow,
} from "@/components/ui/table";
import { Edit, Trash2, Search, Loader2, Building2 } from "lucide-react";
import { supabase } from '../supabase-client';
import { OrganizationDialog } from "@/components/organizations/organization-dialog";
import { UserDialog, DeleteUserDialog } from "@/components/users/user-dialog";

export function UsersPage() {
  const [users, setUsers] = useState([]);
  const [filteredUsers, setFilteredUsers] = useState([]);
  const [searchQuery, setSearchQuery] = useState("");
  const [loading, setLoading] = useState(true);
  const [orgDialogOpen, setOrgDialogOpen] = useState(false);
  
  // User dialog states
  const [userDialogOpen, setUserDialogOpen] = useState(false);
  const [selectedUser, setSelectedUser] = useState(null);
  
  // Delete confirmation dialog states
  const [deleteDialogOpen, setDeleteDialogOpen] = useState(false);
  const [userToDelete, setUserToDelete] = useState(null);
  const [deleteLoading, setDeleteLoading] = useState(false);
  
  // Track subscription to prevent memory leaks
  const subscriptionRef = useRef(null);
  
  // Memoize the fetchUsers function to prevent unnecessary re-renders
  const fetchUsers = useCallback(async () => {
    try {
      console.log('Fetching users data...');
      // Only show loading indicator on initial load, not on refreshes
      if (users.length === 0) {
        setLoading(true);
      }
      
      // Fetch users with their associated organizations
      const { data: _data, error } = await supabase
        .from("user")
        .select(`
          *,
          organization:org_id (
            org_id,
            org_code,
            org_name
          )
        `)
        .order('user_id', { ascending: true });
      
      if (error) throw error;
      
      console.log('Users data fetched:', _data?.length || 0, 'records');
      
      // Update users state with fresh data
      setUsers(_data || []);
      
      // Update filtered users based on current search query
      if (searchQuery.trim() === "") {
        setFilteredUsers(_data || []);
      } else {
        const query = searchQuery.toLowerCase();
        const filtered = (_data || []).filter(user => 
          user.whitelisted_email?.toLowerCase().includes(query) ||
          user.organization?.org_code?.toLowerCase().includes(query) ||
          user.organization?.org_name?.toLowerCase().includes(query)
        );
        setFilteredUsers(filtered);
      }
    } catch (error) {
      console.error("Error fetching users:", error.message);
    } finally {
      setLoading(false);
    }
  }, [searchQuery, users.length]);
  
  // Set up real-time subscription
  const setupSubscription = useCallback(async () => {
    try {
      // Clean up any existing subscription first
      if (subscriptionRef.current) {
        await subscriptionRef.current.unsubscribe();
        // Unsubscribed from previous channel
      }
      
      // Create new subscription to the user table with specific event handlers for each operation type
      const channel = supabase.channel('public:user', {
        config: {
          broadcast: { self: true },
          presence: { key: 'user-management' },
        },
      });
      
      channel
        .on('presence', { event: 'sync' }, () => {
          // Presence synced
        })
        .on('postgres_changes', 
          { event: 'INSERT', schema: 'public', table: 'user' }, 
          (payload) => {
            // User added
            fetchUsers();
          }
        )
        .on('postgres_changes', 
          { event: 'UPDATE', schema: 'public', table: 'user' }, 
          (payload) => {
            // User updated
            fetchUsers();
          }
        )
        .on('postgres_changes', 
          { event: 'DELETE', schema: 'public', table: 'user' }, 
          (payload) => {
            // User deleted
            fetchUsers();
          }
        );
      
      // Subscribe to the channel
<<<<<<< HEAD
      await channel.subscribe(async (status) => {
        console.log(`Subscription status: ${status}`);
=======
      const status = await channel.subscribe(async (status) => {
        // Subscription status updated
>>>>>>> 3351db16
        if (status === 'SUBSCRIBED') {
          // Force a refresh when subscription is established
          await fetchUsers();
        }
      });
      
      // Store the channel reference
      subscriptionRef.current = channel;
<<<<<<< HEAD
      console.log('Subscription set up successfully');
      
      return channel;
=======
      // Subscription set up successfully
>>>>>>> 3351db16
    } catch (error) {
      // Error setting up real-time subscription
      // Retry subscription after a delay
      setTimeout(() => setupSubscription(), 3000);
      throw error;
    }
  }, [fetchUsers]);

  // Set up subscription on component mount
  useEffect(() => {
    let isMounted = true;
    
    const init = async () => {
      try {
        await setupSubscription();
      } catch (error) {
        console.error('Failed to initialize subscription:', error);
      }
    };
    
    if (isMounted) {
      init();
    }
    
    // Clean up subscription when component unmounts
    return () => {
      isMounted = false;
      if (subscriptionRef.current) {
        subscriptionRef.current.unsubscribe().catch(console.error);
      }
    };
  }, [setupSubscription]);

  useEffect(() => {
    // Filter users based on search query
    if (searchQuery.trim() === "") {
      setFilteredUsers(users);
    } else {
      const lowercaseQuery = searchQuery.toLowerCase();
      const filtered = users.filter(
        (user) =>
          user.whitelisted_email?.toLowerCase().includes(lowercaseQuery) ||
          user.organization?.org_code?.toLowerCase().includes(lowercaseQuery) ||
          user.organization?.org_name?.toLowerCase().includes(lowercaseQuery)
      );
      setFilteredUsers(filtered);
    }
  }, [searchQuery, users]);

<<<<<<< HEAD

=======
  const fetchUsers = async () => {
    try {
      // Fetching users data
      // Only show loading indicator on initial load, not on refreshes
      if (users.length === 0) {
        setLoading(true);
      }
      
      // Fetch users with their associated organizations
      const { data, error } = await supabase
        .from("user")
        .select(`
          *,
          organization:org_id (
            org_id,
            org_code,
            org_name
          )
        `)
        .order('user_id', { ascending: true });
      
      if (error) throw error;
      
      // Users data fetched
      
      // Update users state with fresh data
      setUsers(data || []);
      
      // Update filtered users based on current search query
      if (searchQuery.trim() === "") {
        setFilteredUsers(data || []);
      } else {
        const query = searchQuery.toLowerCase();
        const filtered = (data || []).filter(user => 
          user.whitelisted_email?.toLowerCase().includes(query) ||
          user.organization?.org_code?.toLowerCase().includes(query) ||
          user.organization?.org_name?.toLowerCase().includes(query)
        );
        setFilteredUsers(filtered);
      }
    } catch (error) {
      // Error fetching users
    } finally {
      setLoading(false);
    }
  };
>>>>>>> 3351db16

  const handleSearchChange = (e) => {
    setSearchQuery(e.target.value);
  };

  const handleAddUser = () => {
    // Reset selected user first to ensure form is clean
    setSelectedUser(null);
    // Small delay to ensure state is updated before opening the dialog
    setTimeout(() => {
      setUserDialogOpen(true);
    }, 10);
  };

  const handleOpenOrgDialog = () => {
    setOrgDialogOpen(true);
  };

  const handleCloseOrgDialog = () => {
    setOrgDialogOpen(false);
    // No need to manually fetch users since we have the subscription
  };

  const handleEditUser = (user) => {
    // Make a copy of the user to avoid reference issues
    setSelectedUser({...user});
    // Small delay to ensure state is updated before opening the dialog
    setTimeout(() => {
      setUserDialogOpen(true);
    }, 10);
  };

  const handleUserDialogClose = () => {
    setUserDialogOpen(false);
    // Clear selected user after dialog closes with a small delay
    setTimeout(() => {
      setSelectedUser(null);
    }, 100);
  };

  const handleDeleteClick = (user) => {
    // Make a copy of the user to avoid reference issues
    setUserToDelete({...user});
    // Small delay to ensure state is updated before opening the dialog
    setTimeout(() => {
      setDeleteDialogOpen(true);
    }, 10);
  };

  const handleDeleteDialogClose = () => {
    setDeleteDialogOpen(false);
    // Clear user to delete after dialog closes with a small delay
    setTimeout(() => {
      setUserToDelete(null);
    }, 100);
  };

  const performDeleteUser = async () => {
    if (!userToDelete?.user_id) return;
    
    try {
      setDeleteLoading(true);
      // Deleting user
      
      // Store user ID in case we need it after state is cleared
      const userId = userToDelete.user_id;
      const userEmail = userToDelete.whitelisted_email;
      
      const { error } = await supabase
        .from('user')
        .delete()
        .eq('user_id', userId)
        .select();
      
      if (error) throw error;
      
      // User deleted successfully
      
      // Close dialog first, then clear state
      setDeleteDialogOpen(false);
      
      // Clear delete state after a short delay
      setTimeout(() => {
        setUserToDelete(null);
      }, 100);
      
      // Manually trigger a fetch to ensure UI is updated immediately
      // This helps in case the subscription has any delays
      setTimeout(() => {
        fetchUsers();
      }, 300);
      
    } catch (err) {
      // Error deleting user
      alert(`Failed to delete user: ${err.message}`);
    } finally {
      setDeleteLoading(false);
    }
  };

  const handleUserSave = () => {
    // User saved, updating UI
    // Close the dialog first
    setUserDialogOpen(false);
    
    // Immediately trigger a data refresh to ensure UI updates
    fetchUsers();
    
    // Clear selected user after a delay
    setTimeout(() => {
      setSelectedUser(null);
    }, 100);
  };

  return (
    <div className="p-4 md:p-6 flex flex-col h-full">
      {/* Sticky header area */}
      <div className="bg-white z-10 sticky top-0 pb-4">
        <div className="flex justify-between items-center pb-4">
        <h1 className="text-xl md:text-2xl font-bold text-gray-900">Users</h1>
      </div>
      
      <div className="bg-white rounded-xl shadow p-4 border">
        <div className="flex flex-col space-y-4 sm:space-y-0 sm:flex-row sm:justify-between sm:items-center">
          {/* Search input - full width on mobile, fixed width on desktop */}
          <div className="relative flex items-center w-full sm:w-72">
            <Search className="absolute left-2 top-1/2 transform -translate-y-1/2 h-4 w-4 text-gray-400" />
            <Input
              placeholder="Search users..."
              className="pl-8 pr-4 py-2 border-gray-300 rounded-md"
              value={searchQuery}
              onChange={handleSearchChange}
            />
          </div>
          
          {/* Action buttons - stack on mobile, inline on desktop */}
          <div className="flex flex-col space-y-2 sm:space-y-0 sm:flex-row sm:space-x-2">
            <Button 
              onClick={handleAddUser}
              className="bg-blue-600 hover:bg-blue-700 text-white w-full sm:w-auto"
            >
              Add User +
            </Button>
            <Button
              variant="outline"
              onClick={handleOpenOrgDialog}
              className="border-blue-600 text-blue-600 hover:bg-blue-50 w-full sm:w-auto"
            >
              <Building2 className="mr-2 h-4 w-4" />
              List of Organizations
            </Button>
          </div>
        </div>
        </div>
      </div>

      {/* Users Tables/Cards */}
      <div className="mt-4 bg-white rounded-xl shadow border overflow-hidden">
        {loading ? (
          <div className="flex justify-center items-center h-40">
            <Loader2 className="animate-spin h-6 w-6 text-gray-500" />
          </div>
        ) : (
          <div className="max-h-[calc(100vh-220px)] overflow-auto">
            {/* Desktop View - Table */}
            <div className="hidden sm:block overflow-x-auto">
              <Table>
                <TableHeader className="sticky top-0 bg-white z-10">
                  <TableRow>
                    <TableHead className="bg-gray-50 whitespace-nowrap">Org Acronym</TableHead>
                    <TableHead className="bg-gray-50 hidden md:table-cell">Organization Name</TableHead>
                    <TableHead className="bg-gray-50 whitespace-nowrap">Email</TableHead>
                    <TableHead className="w-24 text-center bg-gray-50 whitespace-nowrap">Actions</TableHead>
                  </TableRow>
                </TableHeader>
                <TableBody>
                  {filteredUsers.length === 0 ? (
                    <TableRow>
                      <TableCell colSpan={4} className="text-center text-gray-500 py-8">
                        No users found.
                      </TableCell>
                    </TableRow>
                  ) : (
                    filteredUsers.map((user) => (
                      <TableRow key={user.user_id}>
                        <TableCell className="whitespace-nowrap">{user.organization?.org_code || "--"}</TableCell>
                        <TableCell className="hidden md:table-cell">{user.organization?.org_name || "--"}</TableCell>
                        <TableCell className="whitespace-nowrap max-w-[150px] sm:max-w-none truncate">{user.whitelisted_email}</TableCell>
                        <TableCell className="whitespace-nowrap">
                          <div className="flex flex-row gap-2 items-center justify-center">
                            <Button
                              variant="outline"
                              size="sm"
                              onClick={() => handleEditUser(user)}
                              className="h-8 px-2 text-blue-600 border-blue-200 hover:bg-blue-50 hover:text-blue-700 hover:border-blue-300"
                            >
                              <Edit className="h-3.5 w-3.5 mr-1" />
                              Edit
                            </Button>
                            <Button
                              variant="outline"
                              size="sm"
                              onClick={() => handleDeleteClick(user)}
                              className="h-8 px-2 text-red-600 border-red-200 hover:bg-red-50 hover:text-red-700 hover:border-red-300"
                            >
                              <Trash2 className="h-3.5 w-3.5 mr-1" />
                              Delete
                            </Button>
                          </div>
                        </TableCell>
                      </TableRow>
                    ))
                  )}
                </TableBody>
              </Table>
            </div>
            
            {/* Mobile Card View */}
            <div className="sm:hidden p-2 space-y-3">
              {filteredUsers.length === 0 ? (
                <div className="text-center py-8 text-gray-500">
                  No users found.
                </div>
              ) : (
                filteredUsers.map((user) => (
                  <div key={user.user_id} className="bg-white border rounded-lg p-4 shadow-sm">
                    <div className="space-y-3">
                      <div>
                        <div className="text-sm font-medium text-gray-500">Email</div>
                        <div className="font-medium break-all">{user.whitelisted_email}</div>
                      </div>
                      
                      <div>
                        <div className="text-sm font-medium text-gray-500">Organization</div>
                        <div>
                          <span className="font-semibold">{user.organization?.org_code || "--"}</span>
                          {user.organization?.org_name && (
                            <span className="text-sm text-gray-500 ml-1">({user.organization.org_name})</span>
                          )}
                        </div>
                      </div>
                      
                      <div className="flex gap-2 pt-2 border-t border-gray-100 mt-2">
                        <Button
                          variant="outline"
                          size="sm"
                          className="flex-1 h-9 text-blue-600 border-blue-200 hover:bg-blue-50 hover:text-blue-700 hover:border-blue-300"
                          onClick={() => handleEditUser(user)}
                        >
                          <Edit className="h-4 w-4 mr-1" />
                          Edit
                        </Button>
                        <Button
                          variant="outline"
                          size="sm"
                          className="flex-1 h-9 text-red-600 border-red-200 hover:bg-red-50 hover:text-red-700 hover:border-red-300"
                          onClick={() => handleDeleteClick(user)}
                        >
                          <Trash2 className="h-4 w-4 mr-1" />
                          Delete
                        </Button>
                      </div>
                    </div>
                  </div>
                ))
              )}
            </div>
          </div>
        )}
      </div>

      {/* Organization Dialog */}
      <OrganizationDialog 
        open={orgDialogOpen} 
        onClose={handleCloseOrgDialog} 
      />
      
      {/* User Dialog for Add/Edit */}
      <UserDialog
        isOpen={userDialogOpen}
        onClose={handleUserDialogClose}
        user={selectedUser}
        onSave={handleUserSave}
      />
      
      {/* Delete User Confirmation Dialog */}
      <DeleteUserDialog
        isOpen={deleteDialogOpen}
        onClose={handleDeleteDialogClose}
        onConfirm={performDeleteUser}
        isLoading={deleteLoading}
        userName={userToDelete?.whitelisted_email || ''}
      />
    </div>
  );
}<|MERGE_RESOLUTION|>--- conflicted
+++ resolved
@@ -125,13 +125,8 @@
         );
       
       // Subscribe to the channel
-<<<<<<< HEAD
-      await channel.subscribe(async (status) => {
-        console.log(`Subscription status: ${status}`);
-=======
       const status = await channel.subscribe(async (status) => {
         // Subscription status updated
->>>>>>> 3351db16
         if (status === 'SUBSCRIBED') {
           // Force a refresh when subscription is established
           await fetchUsers();
@@ -140,13 +135,7 @@
       
       // Store the channel reference
       subscriptionRef.current = channel;
-<<<<<<< HEAD
-      console.log('Subscription set up successfully');
-      
-      return channel;
-=======
       // Subscription set up successfully
->>>>>>> 3351db16
     } catch (error) {
       // Error setting up real-time subscription
       // Retry subscription after a delay
@@ -196,10 +185,8 @@
     }
   }, [searchQuery, users]);
 
-<<<<<<< HEAD
-
-=======
-  const fetchUsers = async () => {
+  // fetchUsers is already defined above using useCallback
+  /*
     try {
       // Fetching users data
       // Only show loading indicator on initial load, not on refreshes
@@ -245,7 +232,7 @@
       setLoading(false);
     }
   };
->>>>>>> 3351db16
+  */
 
   const handleSearchChange = (e) => {
     setSearchQuery(e.target.value);
