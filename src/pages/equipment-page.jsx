import { useState, useEffect, useRef, useCallback } from 'react';
<<<<<<< HEAD
// Remove createPortal import since we'll use a different approach
import { Button } from '@/components/ui/button';
import { Input } from '@/components/ui/input';
import { Badge } from '@/components/ui/badge';
import { Label } from '@/components/ui/label';
import { Textarea } from '@/components/ui/textarea';
import { toast } from 'react-hot-toast';
=======
import { useAuth } from '@/lib/useAuth';
>>>>>>> ef4fe90d
import { 
  Plus, 
  Search as SearchIcon, 
  X, 
  Edit as EditIcon, 
  Trash as TrashIcon,
  Upload,
  ImageIcon,
  Loader2,
  SquareStack,
} from 'lucide-react';
import { AssetCard } from '@/components/cards/asset-card';
import { equipmentService } from '@/services/equipment-service';
import { 
  Dialog, 
  DialogContent, 
  DialogFooter, 
  DialogHeader, 
  DialogTitle, 
  DialogTrigger,
  DialogClose,
  DialogDescription,
} from '@/components/ui/dialog';
// Form schema is now handled in dialog components
import {
  Form,
  FormControl,
  FormDescription,
  FormField,
  FormItem,
  FormLabel,
  FormMessage,
} from '@/components/ui/form';
import {
  Select,
  SelectContent,
  SelectItem,
  SelectTrigger,
  SelectValue,
} from '@/components/ui/select';
import { AddEquipmentDialog } from '@/components/equipment/AddEquipmentDialog';
import { EditEquipmentDialog } from '@/components/equipment/EditEquipmentDialog';

// Simple image carousel for equipment modal
function EquipmentImageCarousel({ images = [] }) {
  const [idx, setIdx] = useState(0);
  if (!images.length) return null;
  const goPrev = (e) => { e.stopPropagation(); setIdx(idx === 0 ? images.length - 1 : idx - 1); };
  const goNext = (e) => { e.stopPropagation(); setIdx(idx === images.length - 1 ? 0 : idx + 1); };
  return (
    <div className="relative w-full h-64 bg-black">
      <img src={images[idx]} alt="Equipment" className="w-full h-64 object-cover" />
      {images.length > 1 && (
        <>
          <button onClick={goPrev} className="absolute left-4 top-1/2 -translate-y-1/2 bg-white/80 hover:bg-white rounded-full w-8 h-8 flex items-center justify-center shadow">
            <svg width="20" height="20" fill="none" stroke="currentColor" strokeWidth="2" viewBox="0 0 24 24"><path d="M15 19l-7-7 7-7" /></svg>
          </button>
          <button onClick={goNext} className="absolute right-4 top-1/2 -translate-y-1/2 bg-white/80 hover:bg-white rounded-full w-8 h-8 flex items-center justify-center shadow">
            <svg width="20" height="20" fill="none" stroke="currentColor" strokeWidth="2" viewBox="0 0 24 24"><path d="M9 5l7 7-7 7" /></svg>
          </button>
        </>
      )}
      {images.length > 1 && (
        <div className="absolute bottom-4 left-1/2 -translate-x-1/2 flex gap-2">
          {images.map((_, i) => (
            <span key={i} className={`block w-2 h-2 rounded-full ${i === idx ? 'bg-white' : 'bg-white/50'}`}></span>
          ))}
        </div>
      )}
    </div>
  );
}

// Map equipment status to icons
function StatusIcon({ status, ...props }) {
  switch ((status || '').toLowerCase()) {
    case 'available': return <PackageCheck {...props} />;
    case 'in use': return <PackageOpen {...props} />;
    default: return <SquareStack {...props} />;
  }
}


export function EquipmentPage() {
  const { user } = useAuth();
  const [equipment, setEquipment] = useState([]);
  const [selectedEquipment, setSelectedEquipment] = useState(null);
  const [searchQuery, setSearchQuery] = useState('');
  const [isSearchOpen, setIsSearchOpen] = useState(false);
  const searchInputRef = useRef(null);
  const [isLoading, setIsLoading] = useState(true);
  const [isDeleting, setIsDeleting] = useState(false);
  const [equipmentToDelete, setEquipmentToDelete] = useState(null);
  const [isAddEquipmentDialogOpen, setIsAddEquipmentDialogOpen] = useState(false);
  const [isEditEquipmentDialogOpen, setIsEditEquipmentDialogOpen] = useState(false);
  const [equipmentToEdit, setEquipmentToEdit] = useState(null);
  const [isDeleteDialogOpen, setIsDeleteDialogOpen] = useState(false);
  // Reference to the full-screen image modal element
  const fullScreenImageRef = useRef(null);
  const subscriptionRef = useRef(null);
  
  // State for full screen image
  const [fullScreenImage, setFullScreenImage] = useState(null);

  // Function to open the full-screen image modal
  const openFullScreenImage = (imageUrl) => {
    setFullScreenImage(imageUrl);
  };

  // Close full screen image
  const closeFullScreenImage = () => {
    setFullScreenImage(null);
  };

  // Handle escape key
  useEffect(() => {
    const handleEsc = (e) => {
      if (e.key === 'Escape' && fullScreenImage) {
        closeFullScreenImage();
      }
    };
    
    window.addEventListener('keydown', handleEsc);
    return () => window.removeEventListener('keydown', handleEsc);
  }, [fullScreenImage]);

  // Check if user is an admin (CSAO or org_id = 1)
  const isAdmin = user && user.org_id === 1;

  const fetchEquipment = useCallback(async () => {
    try {
      setIsLoading(true);
      // Get equipment list from service
      const data = await equipmentService.getEquipment();
      console.log('Raw equipment data:', data);
      
      // Process the data to enhance it for UI display
      const processedData = await Promise.all(data.map(async (item) => {
        // Check if item already has a complete image URL
        if (item.image_url && !item.image_url.startsWith('http')) {
          // Get a full URL for the image if not already complete
          const fullImageUrl = await equipmentService.getFullImageUrl(item.image_url);
          return { ...item, image_url: fullImageUrl };
        }
        return item;
      }));
      
      console.log('Processed equipment data:', processedData);
      setEquipment(processedData);
    } catch (error) {
      console.error('Failed to fetch equipment:', error);
      toast.error('Failed to load equipment');
    } finally {
      setIsLoading(false);
    }
  }, []);

  const handleAddEquipmentSubmit = async (equipmentData, imageFile) => {
    try {
      // Show a loading toast that we'll update later
      const toastId = toast.loading('Adding equipment...');
      
      // Create a temporary ID for optimistic UI updates
      const tempId = `temp-${Date.now()}`;
      
      // Create a temporary image URL if an image file is provided
      let tempImageUrl = null;
      if (imageFile) {
        tempImageUrl = URL.createObjectURL(imageFile);
      }
      
      // Create an optimistic version of the equipment for the UI
      const optimisticEquipment = {
        ...equipmentData,
        equipment_id: tempId,
        image_url: tempImageUrl,
        created_at: new Date().toISOString(),
        updated_at: new Date().toISOString()
      };
      
      // Add the optimistic equipment to the UI immediately
      setEquipment(prev => [optimisticEquipment, ...prev]);
      
      // Actually create the equipment in the background
      await equipmentService.createEquipment(equipmentData, imageFile);
      
      // Update toast to success
      toast.success('Equipment added successfully', { id: toastId });
      
      // The real-time subscription will handle updating the real data
    } catch (error) {
      console.error('Failed to add equipment:', error);
      toast.error('Failed to add equipment: ' + error.message);
      
      // On error, refresh the list to remove any optimistic updates
      fetchEquipment();
    }
  };

  const handleEditEquipmentSubmit = async (equipmentData, imageFile) => {
    try {
      // Show a loading toast that we'll update later
      const toastId = toast.loading('Updating equipment...');
      
      // Create a temporary image URL if an image file is provided
      const tempImageUrl = imageFile ? URL.createObjectURL(imageFile) : null;
      
      // Create an optimistic version of the updated equipment
      const optimisticUpdate = {
        ...equipmentData,
        image_url: tempImageUrl || equipmentData.image_url,
        updated_at: new Date().toISOString()
      };
      
      // Update local state immediately for responsive UI
      setEquipment(prevEquipment => {
        return prevEquipment.map(item => 
          item.equipment_id === equipmentData.equipment_id ? optimisticUpdate : item
        );
      });
      
      // If the equipment is selected in the modal, update it there too
      if (selectedEquipment && selectedEquipment.equipment_id === equipmentData.equipment_id) {
        setSelectedEquipment({
          ...selectedEquipment,
          ...optimisticUpdate
        });
      }
      
      // Perform the actual update in the background
      await equipmentService.updateEquipment(equipmentData, imageFile);
      
      // Update toast to success
      toast.success('Equipment updated successfully', { id: toastId });
      
      // Close the edit dialog
      setIsEditEquipmentDialogOpen(false);
      
      // The real-time subscription will reconcile any differences when the server confirms
    } catch (error) {
      console.error('Failed to update equipment:', error);
      toast.error('Failed to update equipment: ' + error.message);
      
      // Revert the optimistic update by re-fetching data
      fetchEquipment();
    }
  };

  const handleDeleteEquipment = async () => {
    if (!equipmentToDelete) return;
    
    try {
      setIsDeleting(true);
      
      // Store the equipment name before deletion for toast message
      const equipmentName = equipmentToDelete.equipment_name;
      const equipmentId = equipmentToDelete.equipment_id;
      
      // Show a loading toast that we'll update later
      const toastId = toast.loading(`Deleting ${equipmentName}...`);
      
      // Optimistic UI update - immediately remove from state
      setEquipment(prevEquipment => {
        return prevEquipment.filter(item => item.equipment_id !== equipmentId);
      });
      
      // If the deleted equipment is currently selected, close the detail modal
      if (selectedEquipment && selectedEquipment.equipment_id === equipmentId) {
        setSelectedEquipment(null);
      }
      
      // Close the delete confirmation dialog
      setIsDeleteDialogOpen(false);
      setEquipmentToDelete(null);
      
      // Perform the actual delete in the background (with reservation cancellation)
      const result = await equipmentService.deleteEquipmentWithReservations(equipmentId);
      
      // Show appropriate success message based on whether reservations were affected
      if (result.cancelledReservations > 0) {
        toast.success(`${equipmentName} deleted successfully. ${result.cancelledReservations} reservation(s) have been cancelled.`, { id: toastId, duration: 5000 });
      } else {
        toast.success(`${equipmentName} deleted successfully`, { id: toastId });
      }
      
      // The real-time subscription will handle any state reconciliation if needed
    } catch (error) {
      console.error('Failed to delete equipment:', error);
      toast.error(`Failed to delete equipment: ${error.message || 'Unknown error'}`);
      
      // Revert the optimistic update by re-fetching data
      fetchEquipment();
    } finally {
      setIsDeleting(false);
    }
  };
  
  const confirmDeleteEquipment = async (equipment) => {
    try {
      // Check if equipment has associated reservations before showing delete dialog
      const { count, hasReservations } = await equipmentService.checkEquipmentReservations(equipment.equipment_id);
      
      // Store the equipment to delete
      setEquipmentToDelete({
        ...equipment,
        hasReservations,
        reservationCount: count
      });
      
      // Show the delete confirmation dialog
      setIsDeleteDialogOpen(true);
    } catch (error) {
      console.error('Error checking reservations:', error);
      toast.error('Failed to check associated reservations');
    }
  };

  const handleOpenEditDialog = (equipment) => {
    setEquipmentToEdit(equipment);
    setIsEditEquipmentDialogOpen(true);
  };

  // Initial data fetch and real-time subscription setup
  useEffect(() => {
    fetchEquipment();
    
    // Set up an optimized real-time subscription
    subscriptionRef.current = equipmentService.subscribeToEquipment((payload) => {
      console.log('Equipment changed:', payload);
      
      // Handle the change based on the event type without full refetch
      const { eventType, new: newRecord, old: oldRecord } = payload;
      
      if (eventType === 'INSERT') {
        // Add the new equipment to the state if we don't already have it
        setEquipment(prevEquipment => {
          // Check if we already have this record from optimistic update
          // by matching actual ID or checking if we have a temp record with matching name
          const exists = prevEquipment.some(item => 
            item.equipment_id === newRecord.equipment_id ||
            (item.equipment_id.toString().startsWith('temp-') && 
             item.equipment_name === newRecord.equipment_name)
          );
          
          if (exists) {
            // Replace any temporary record with the real server version
            return prevEquipment.map(item => {
              if (item.equipment_id === newRecord.equipment_id || 
                 (item.equipment_id.toString().startsWith('temp-') && 
                  item.equipment_name === newRecord.equipment_name)) {
                return { 
                  ...newRecord,
                  // Preserve the image URL if it's a complete URL
                  image_url: item.image_url && item.image_url.startsWith('http') 
                    ? item.image_url 
                    : newRecord.image_url
                };
              }
              return item;
            });
          }
          
          // Get the image URL and add the new record
          const processNewRecord = async () => {
            if (newRecord.image_url && !newRecord.image_url.startsWith('http')) {
              const fullImageUrl = await equipmentService.getFullImageUrl(newRecord.image_url);
              setEquipment(prev => [{ ...newRecord, image_url: fullImageUrl }, ...prev]);
            } else {
              setEquipment(prev => [newRecord, ...prev]);
            }
          };
          
          processNewRecord();
          return prevEquipment; // Return current state, async update will happen later
        });
      } 
      else if (eventType === 'UPDATE') {
        // Process the updated record to ensure it has a complete image URL
        const processUpdatedRecord = async () => {
          let fullImageUrl = newRecord.image_url;
          
          if (newRecord.image_url && !newRecord.image_url.startsWith('http')) {
            fullImageUrl = await equipmentService.getFullImageUrl(newRecord.image_url);
          }
          
          const updatedRecord = { ...newRecord, image_url: fullImageUrl };
          
          // Update the equipment in the state
          setEquipment(prevEquipment => {
            return prevEquipment.map(item => 
              item.equipment_id === newRecord.equipment_id ? updatedRecord : item
            );
          });
          
          // If this equipment is currently selected, update it in the modal
          if (selectedEquipment && selectedEquipment.equipment_id === newRecord.equipment_id) {
            setSelectedEquipment(updatedRecord);
          }
        };
        
        processUpdatedRecord();
      } 
      else if (eventType === 'DELETE') {
        // Remove the equipment from the state
        setEquipment(prevEquipment => {
          return prevEquipment.filter(item => item.equipment_id !== oldRecord.equipment_id);
        });
        
        // If this equipment is currently selected, close the modal
        if (selectedEquipment && selectedEquipment.equipment_id === oldRecord.equipment_id) {
          setSelectedEquipment(null);
        }
      }
    });
    
    return () => {
      // Clean up subscription on unmount
      if (subscriptionRef.current) {
        subscriptionRef.current();
      }
    };
  }, [fetchEquipment, selectedEquipment]); // Include both dependencies
  
  // Get status text based on asset_status_id
  const getStatusText = (assetStatusId) => {
    switch(assetStatusId) {
      case 1: return 'Available';
      case 2: return 'Not Available';
      case 3: return 'Maintenance';
      case 4: return 'Out of Order';
      default: return 'Unknown';
    }
  };

  // Get status badge color based on asset_status_id
  const getStatusColor = (assetStatusId) => {
    switch(assetStatusId) {
      case 1: return 'bg-green-100 text-green-800 border-green-200';
      case 2: return 'bg-amber-100 text-amber-800 border-amber-200';
      case 3: return 'bg-blue-100 text-blue-800 border-blue-200';
      case 4: return 'bg-red-100 text-red-800 border-red-200';
      default: return 'bg-gray-100 text-gray-800 border-gray-200';
    }
  };

  // Filter equipment based on search query
  const filteredEquipment = equipment.filter(item => {
    if (!searchQuery) return true;
    
    const query = searchQuery.toLowerCase();
    return (
      (item.equipment_name && item.equipment_name.toLowerCase().includes(query)) ||
      (item.equipment_desc && item.equipment_desc.toLowerCase().includes(query)) ||
      (item.location && item.location.toLowerCase().includes(query))
    );
  });

  // This function is now handled by handleOpenEditDialog

  return (
    <div className="container mx-auto py-6 px-4">
      <div className="flex flex-col sm:flex-row justify-between items-start sm:items-center gap-4 mb-6">
        <div>
          <h1 className="text-2xl font-bold">Equipment Management</h1>
          <p className="text-sm text-gray-500 mt-1">View details and management options for this equipment</p>
        </div>
        <div className="flex flex-col sm:flex-row sm:items-center gap-y-3 sm:gap-y-0 sm:space-x-3 w-full sm:w-auto">
          {/* Mobile Search (visible on base, hidden on sm and up) */}
          <div className="relative flex items-center w-full sm:hidden">
            <SearchIcon className="absolute left-3 top-1/2 transform -translate-y-1/2 h-4 w-4 text-gray-400 pointer-events-none" />
            <Input
              placeholder="Search equipment..."
              className="h-10 pl-10 pr-4 py-2 border-gray-300 rounded-md w-full"
              value={searchQuery}
              onChange={e => setSearchQuery(e.target.value)}
            />
          </div>
          {/* Desktop Expandable Search (hidden on base, flex on sm and up) */}
          <div className="relative hidden sm:flex items-center">
            {isSearchOpen ? (
              <div className="relative">
                <SearchIcon className="absolute left-3 top-1/2 transform -translate-y-1/2 h-4 w-4 text-gray-400 pointer-events-none" />
                <Input
                  ref={searchInputRef} // Keep ref for potential focus needs
                  placeholder="Search..."
                  className="h-10 pl-10 pr-4 py-2 border-gray-300 rounded-md w-40 focus:w-56 transition-all duration-300 ease-in-out"
                  value={searchQuery}
                  onChange={e => setSearchQuery(e.target.value)}
                  onBlur={() => setTimeout(() => setIsSearchOpen(false), 150)}
                  autoFocus
                />
              </div>
            ) : (
              <Button
                variant="ghost"
                size="icon"
                onClick={() => {
                  setIsSearchOpen(true);
                  // Focus the input after it becomes visible
                  setTimeout(() => searchInputRef.current?.focus(), 0);
                }}
                className="text-gray-500 hover:text-gray-700 h-10 w-10"
                aria-label="Search equipment"
              >
                <SearchIcon className="h-10 w-10" />
              </Button>
            )}
          </div>
          
<<<<<<< HEAD
          {/* Add equipment button */}
          <Button
            className="bg-[#07A012] hover:bg-[#058a0e] text-white h-10 w-full sm:w-auto flex items-center justify-center px-4 text-sm sm:text-base group transition-colors"
            onClick={() => setIsAddEquipmentDialogOpen(true)}
          >
            <Plus className="h-4 w-4 mr-1.5 transition-transform duration-300 ease-in-out group-hover:rotate-90" />
            <span>Add Equipment</span>
          </Button>
=======
          {/* Add equipment button - only show for admin */}
          {isAdmin && (
            <Button
              className="bg-blue-600 hover:bg-blue-700 text-white font-semibold py-2 px-4 rounded-full shadow-md transition-all duration-300 ease-in-out flex items-center group h-10"
              onClick={() => setIsAddEquipmentDialogOpen(true)}
            >
              <Plus className="h-5 w-5 mr-2 transition-transform duration-300 ease-in-out group-hover:rotate-90" />
              Add Equipment
            </Button>
          )}
>>>>>>> ef4fe90d
        </div>
      </div>
      
      {/* Equipment grid */}
      {isLoading ? (
        <div className="flex justify-center items-center h-64">
          <Loader2 className="h-8 w-8 animate-spin text-blue-600" />
          <span className="ml-2 text-gray-600">Loading equipment...</span>
        </div>
      ) : filteredEquipment.length === 0 ? (
        <div className="bg-white rounded-lg border border-gray-200 p-8 text-center">
          <SquareStack className="h-12 w-12 mx-auto text-gray-400 mb-4" />
          <h3 className="text-lg font-medium text-gray-900 mb-1">No equipment found</h3>
          <p className="text-gray-500 mb-6">
            {searchQuery ? 'Try adjusting your search terms' : 'Get started by adding your first equipment item'}
          </p>
        </div>
      ) : (
        <div className="grid grid-cols-1 md:grid-cols-2 lg:grid-cols-3 gap-6">
          {filteredEquipment.map((item) => (
            <AssetCard
              key={item.equipment_id}
              title={item.equipment_name}
              statusId={item.asset_status_id}
              statusText={getStatusText(item.asset_status_id)}
              statusColor={getStatusColor(item.asset_status_id)}
              image={item.image_url || null}
              location={item.location}
              description={item.equipment_desc}
              onView={() => setSelectedEquipment(item)}
<<<<<<< HEAD
              onEdit={() => handleOpenEditDialog(item)}
              onDelete={() => confirmDeleteEquipment(item)}
=======
              onEdit={isAdmin ? () => {
                toast.success('Edit functionality will be implemented soon!');
              } : null}
              onDelete={isAdmin ? () => {
                if (window.confirm(`Are you sure you want to delete "${item.equipment_name}"?`)) {
                  toast.success('Delete functionality will be implemented soon!');
                }
              } : null}
>>>>>>> ef4fe90d
              className="h-full"
            />
          ))}
        </div>
      )}
      
      {/* Full Screen Image Dialog */}
      <Dialog open={!!fullScreenImage} onOpenChange={(open) => !open && closeFullScreenImage()}>
        <DialogContent 
          className="p-0 border-0 shadow-none bg-transparent/0 max-w-none w-full h-full max-h-none"
          hideCloseButton
        >
          <div 
            className="fixed inset-0 flex flex-col items-center justify-center bg-transparent cursor-pointer"
            onClick={closeFullScreenImage}
          >
            {fullScreenImage && (
              <div className="relative">
                <div className="relative">
                  <button 
                    onClick={(e) => {
                      e.stopPropagation();
                      closeFullScreenImage();
                    }}
                    className="absolute -right-2 -top-2 bg-black/70 hover:bg-black/90 text-white rounded-full p-1.5 z-10 transition-colors"
                  >
                    <X className="h-4 w-4" />
                  </button>
                  <img 
                    src={fullScreenImage} 
                    alt="Full screen view" 
                    className="max-h-[85vh] max-w-[90vw] object-contain"
                  />
                </div>
                <div className="text-center mt-4 text-white/80 text-sm bg-black/50 px-3 py-1 rounded-full">
                  Click anywhere to close
                </div>
              </div>
            )}
          </div>
        </DialogContent>
      </Dialog>

      {/* Equipment detail modal */}
      {selectedEquipment && (
        <Dialog open={!!selectedEquipment} onOpenChange={(newOpenState) => {
            if (!newOpenState) { // Dialog is trying to close
              setSelectedEquipment(null); // This will make open={!!selectedEquipment} false
              // If the main dialog is closing, also close the full-screen image if it's open
              if (fullScreenImageRef.current) {
                document.body.removeChild(fullScreenImageRef.current);
                fullScreenImageRef.current = null;
              }
            }
            // If newOpenState is true, it means something is trying to open it.
            // The `open={!!selectedEquipment}` prop handles this if selectedEquipment is set.
          }}>
          <DialogContent 
            className="max-w-3xl max-h-[65vh] overflow-y-auto p-0"
            aria-describedby="equipment-details-description"
            onPointerDownOutside={(e) => {
              if (fullScreenImageRef.current) {
                e.preventDefault();
              }
            }}
            onEscapeKeyDown={(e) => {
              if (fullScreenImageRef.current) {
                e.preventDefault();
                // The direct DOM approach will handle ESC key via its own event listener
              }
            }}
          >
            {/* Header */}
            <div className="border-b pb-4 px-6 pt-6">
              <DialogTitle className="text-2xl font-bold text-gray-900">{selectedEquipment.equipment_name}</DialogTitle>
              <DialogDescription id="equipment-details-description" className="mt-1 text-sm text-gray-500">
                View details and management options for this equipment
              </DialogDescription>
              <div className="mt-1">
                <Badge variant="outline" className={`text-xs ${getStatusColor(selectedEquipment.asset_status_id)}`}>
                  {getStatusText(selectedEquipment.asset_status_id)}
                </Badge>
              </div>
            </div>
            
            <div className="overflow-y-auto max-h-[65vh]">
              {/* Image */}
              <div className="px-5 py-3">
                <div 
                  className="overflow-hidden rounded-lg border border-gray-200 cursor-pointer relative group"
                  onClick={(e) => {
                    e.stopPropagation(); // Prevent event bubbling
                    if (selectedEquipment.image_url) {
                      openFullScreenImage(selectedEquipment.image_url);
                    }
                  }}
                >
                  {selectedEquipment.image_url ? (
                    <>
                      <img 
                        src={selectedEquipment.image_url || '/images/fallback-equipment.png'} 
                        alt={selectedEquipment.equipment_name}
                        className="w-full h-64 object-cover transition-transform duration-300 group-hover:scale-105"
                        onError={(e) => {
                          console.log('Modal image failed to load:', e.target.src);
                          e.target.onerror = null; // Prevent infinite error loops
                          e.target.src = '/images/fallback-equipment.png';
                        }}
                        crossOrigin="anonymous" // Add CORS support for Supabase storage
                      />
                      <div className="absolute inset-0 bg-black bg-opacity-20 group-hover:bg-opacity-20 transition-all duration-200 flex items-center justify-center opacity-0 group-hover:opacity-40">
                        <span className="text-white bg-black bg-opacity-50 rounded-full p-2">
                          <ImageIcon className="h-6 w-6" />
                          <span className="sr-only">View Full Size</span>
                        </span>
                      </div>
                    </>
                  ) : (
                    <div className="w-full h-64 bg-gray-100 flex items-center justify-center">
                      <p className="text-gray-500">No image available</p>
                    </div>
                  )}
                </div>
              </div>
      
              <div className="px-5 pb-5">
                <div className="grid grid-cols-1 gap-6">
                  {/* Description */}
                  <div className="space-y-5">
                    <div>
                      <h3 className="text-base font-semibold text-gray-900 mb-2">Description</h3>
                      <p className="text-sm text-gray-600 leading-relaxed">
                        {selectedEquipment.equipment_desc || 'No description available for this equipment.'}
                      </p>
                    </div>
                  </div>
                </div>
              </div>
            </div>
            
            {/* Footer */}
            <div className="flex flex-col sm:flex-row justify-end items-start sm:items-center gap-4 px-6 py-4 border-t bg-gray-50">
              <div className="flex flex-col sm:flex-row gap-3 w-full sm:w-auto">
                <div className="flex justify-end gap-3 w-full">
<<<<<<< HEAD
                  <div className="flex flex-col sm:flex-row gap-3 w-full">
                    <Button 
                      variant="outline"
                      onClick={() => handleOpenEditDialog(selectedEquipment)}
                      className="h-10 px-4 flex items-center gap-2 bg-white border-blue-200 text-blue-700 hover:bg-blue-50"
                    >
                      <svg width="14" height="14" viewBox="0 0 15 15" fill="currentColor" className="text-blue-600 mr-2">
                        <path d="M11.8536 1.14645C11.6583 0.951184 11.3417 0.951184 11.1465 1.14645L3.71455 8.57836C3.62459 8.66832 3.55263 8.77461 3.50251 8.89155L2.04044 12.303C1.9599 12.491 2.00189 12.709 2.14646 12.8536C2.29103 12.9981 2.50905 13.0401 2.69697 12.9596L6.10847 11.4975C6.2254 11.4474 6.3317 11.3754 6.42166 11.2855L13.8536 3.85355C14.0488 3.65829 14.0488 3.34171 13.8536 3.14645L11.8536 1.14645ZM4.42166 9.28547L11.5 2.20711L12.7929 3.5L5.71455 10.5784L4.21924 11.2192L3.78081 10.7808L4.42166 9.28547Z" fillRule="evenodd" clipRule="evenodd"></path>
                      </svg>
                      Edit Equipment
                    </Button>
                    <div className="border-l border-gray-200 h-6 self-center hidden sm:block"></div>
                    <Button 
                      variant="outline" 
                      className="h-10 px-4 flex items-center gap-2 bg-red-50 border-red-200 text-red-700 hover:bg-red-100 hover:text-red-800 hover:border-red-300"
                      onClick={() => confirmDeleteEquipment(selectedEquipment)}
                    >
                      <TrashIcon className="h-4 w-4" />
                      <span className="whitespace-nowrap">Delete Equipment</span>
                    </Button>
                  </div>
=======
                  <Button 
                    variant="ghost"
                    className="h-10 px-4 text-gray-700 hover:bg-gray-100 hover:text-gray-900"
                    onClick={() => setSelectedEquipment(null)}
                  >
                    <X className="h-4 w-4 mr-2" />
                    Close
                  </Button>
                  {isAdmin && (
                    <div className="flex gap-3">
                      <Button 
                        variant="outline" 
                        className="h-10 px-4 flex items-center gap-2 bg-white border-blue-200 text-blue-700 hover:bg-blue-50"
                        onClick={() => {
                          toast.success('Edit functionality will be implemented soon!');
                        }}
                      >
                        <svg width="14" height="14" viewBox="0 0 15 15" fill="currentColor" className="text-blue-600">
                          <path d="M11.8536 1.14645C11.6583 0.951184 11.3417 0.951184 11.1465 1.14645L3.71455 8.57836C3.62459 8.66832 3.55263 8.77461 3.50251 8.89155L2.04044 12.303C1.9599 12.491 2.00189 12.709 2.14646 12.8536C2.29103 12.9981 2.50905 13.0401 2.69697 12.9596L6.10847 11.4975C6.2254 11.4474 6.3317 11.3754 6.42166 11.2855L13.8536 3.85355C14.0488 3.65829 14.0488 3.34171 13.8536 3.14645L11.8536 1.14645ZM4.42166 9.28547L11.5 2.20711L12.7929 3.5L5.71455 10.5784L4.21924 11.2192L3.78081 10.7808L4.42166 9.28547Z" fillRule="evenodd" clipRule="evenodd"></path>
                        </svg>
                        Edit Equipment
                      </Button>
                      <div className="border-l border-gray-200 h-6 self-center hidden sm:block"></div>
                      <Button 
                        variant="outline" 
                        className="h-10 px-4 flex items-center gap-2 bg-red-50 border-red-200 text-red-700 hover:bg-red-100 hover:text-red-800 hover:border-red-300"
                        onClick={async () => {
                          if (window.confirm(`Are you sure you want to delete "${selectedEquipment.equipment_name}"? This action cannot be undone.`)) {
                            try {
                              toast.success('Delete functionality will be implemented soon!');
                              setSelectedEquipment(null);
                            } catch (error) {
                              toast.error('Failed to delete equipment');
                              console.error('Error deleting equipment:', error);
                            }
                          }
                        }}
                      >
                        <svg xmlns="http://www.w3.org/2000/svg" className="h-4 w-4" fill="none" viewBox="0 0 24 24" stroke="currentColor">
                          <path strokeLinecap="round" strokeLinejoin="round" strokeWidth={2} d="M19 7l-.867 12.142A2 2 0 0116.138 21H7.862a2 2 0 01-1.995-1.858L5 7m5 4v6m4-6v6m1-10V4a1 1 0 00-1-1h-4a1 1 0 00-1 1v3M4 7h16" />
                        </svg>
                        <span className="whitespace-nowrap">Delete Equipment</span>
                      </Button>
                    </div>
                  )}
>>>>>>> ef4fe90d
                </div>
              </div>
            </div>
          </DialogContent>
        </Dialog>
      )}

      {/* Add Equipment Dialog */}
      <AddEquipmentDialog 
        open={isAddEquipmentDialogOpen}
        onOpenChange={setIsAddEquipmentDialogOpen}
        onSubmitSuccess={handleAddEquipmentSubmit}
      />
      
      {/* Edit Equipment Dialog */}
      {equipmentToEdit && (
        <EditEquipmentDialog
          open={isEditEquipmentDialogOpen}
          onOpenChange={setIsEditEquipmentDialogOpen}
          equipment={equipmentToEdit}
          onSubmitSuccess={handleEditEquipmentSubmit}
        />
      )}
      
      {/* Delete Confirmation Dialog */}
      <Dialog open={isDeleteDialogOpen} onOpenChange={setIsDeleteDialogOpen}>
        <DialogContent className="sm:max-w-md p-0 overflow-hidden">
          <div className="p-6 pb-4 border-b">
            <DialogTitle className="text-xl font-semibold text-gray-900">
              Delete Equipment
            </DialogTitle>
          </div>
          
          <div className="p-6 space-y-4">
            <div className="flex items-center space-x-3 text-amber-600 bg-amber-50 p-3 rounded-md">
              <svg
                xmlns="http://www.w3.org/2000/svg"
                width="24"
                height="24"
                viewBox="0 0 24 24"
                fill="none"
                stroke="currentColor"
                strokeWidth="2"
                strokeLinecap="round"
                strokeLinejoin="round"
                className="flex-shrink-0"
              >
                <path d="M10.29 3.86L1.82 18a2 2 0 0 0 1.71 3h16.94a2 2 0 0 0 1.71-3L13.71 3.86a2 2 0 0 0-3.42 0z"></path>
                <line x1="12" y1="9" x2="12" y2="13"></line>
                <line x1="12" y1="17" x2="12.01" y2="17"></line>
              </svg>
              <p className="text-sm font-medium">
                This action cannot be undone. This will permanently delete the equipment.
              </p>
            </div>
            
            {equipmentToDelete && (
              <div className="space-y-4">
                <p className="text-gray-700">
                  Are you sure you want to delete <span className="font-semibold">{equipmentToDelete.equipment_name}</span>?
                </p>
                
                {equipmentToDelete.hasReservations && (
                  <div className="bg-red-50 border border-red-200 rounded-md p-4">
                    <div className="flex items-start">
                      <svg
                        xmlns="http://www.w3.org/2000/svg"
                        className="h-5 w-5 text-red-600 mt-0.5 mr-2 flex-shrink-0"
                        viewBox="0 0 20 20"
                        fill="currentColor"
                      >
                        <path fillRule="evenodd" d="M18 10a8 8 0 11-16 0 8 8 0 0116 0zm-7-4a1 1 0 11-2 0 1 1 0 012 0zM9 9a1 1 0 000 2v3a1 1 0 001 1h1a1 1 0 100-2v-3a1 1 0 00-1-1H9z" clipRule="evenodd" />
                      </svg>
                      <div>
                        <h4 className="text-sm font-medium text-red-800">Warning: Associated Reservations</h4>
                        <div className="mt-1 text-sm text-red-700">
                          <p>This equipment has <strong>{equipmentToDelete.reservationCount}</strong> active reservation{equipmentToDelete.reservationCount !== 1 ? 's' : ''}.</p>
                          <p className="mt-1">If you delete this equipment, all associated reservations will be automatically marked as <strong>"Cancelled"</strong>.</p>
                        </div>
                      </div>
                    </div>
                  </div>
                )}
              </div>
            )}
          </div>
          
          <div className="p-6 pt-4 border-t bg-gray-50 flex justify-end gap-3">
            <Button
              variant="ghost"
              className="h-10 px-4 text-gray-700 hover:bg-gray-100 hover:text-gray-900"
              onClick={() => {
                setIsDeleteDialogOpen(false);
                setEquipmentToDelete(null);
              }}
            >
              Cancel
            </Button>
            <Button
              variant="destructive"
              className="h-10 px-4 bg-red-600 hover:bg-red-700 text-white"
              onClick={handleDeleteEquipment}
              disabled={isDeleting}
            >
              {isDeleting ? (
                <>
                  <Loader2 className="h-4 w-4 mr-2 animate-spin" />
                  Deleting...
                </>
              ) : (
                "Delete Equipment"
              )}
            </Button>
          </div>
        </DialogContent>
      </Dialog>
      
      {/* NOTE: EditEquipmentDialog is already rendered above */}
      
      {/* We don't need the Portal here anymore - using imperative DOM approach */}
    </div>
  );
}<|MERGE_RESOLUTION|>--- conflicted
+++ resolved
@@ -1,26 +1,29 @@
 import { useState, useEffect, useRef, useCallback } from 'react';
-<<<<<<< HEAD
-// Remove createPortal import since we'll use a different approach
+import { useAuth } from '@/lib/useAuth';
+import { 
+  Plus, 
+  Search as SearchIcon, 
+  X, 
+  Edit as EditIcon, 
+  Trash2,
+  Upload,
+  Image as ImageIcon,
+  Loader2,
+  SquareStack,
+  Filter, 
+  MapPin as MapPinIcon, 
+  Tag,
+  PackageCheck,
+  PackageOpen,
+  Clipboard,
+  Trash as TrashIcon
+} from 'lucide-react';
 import { Button } from '@/components/ui/button';
 import { Input } from '@/components/ui/input';
 import { Badge } from '@/components/ui/badge';
 import { Label } from '@/components/ui/label';
 import { Textarea } from '@/components/ui/textarea';
 import { toast } from 'react-hot-toast';
-=======
-import { useAuth } from '@/lib/useAuth';
->>>>>>> ef4fe90d
-import { 
-  Plus, 
-  Search as SearchIcon, 
-  X, 
-  Edit as EditIcon, 
-  Trash as TrashIcon,
-  Upload,
-  ImageIcon,
-  Loader2,
-  SquareStack,
-} from 'lucide-react';
 import { AssetCard } from '@/components/cards/asset-card';
 import { equipmentService } from '@/services/equipment-service';
 import { 
@@ -514,32 +517,20 @@
                 className="text-gray-500 hover:text-gray-700 h-10 w-10"
                 aria-label="Search equipment"
               >
-                <SearchIcon className="h-10 w-10" />
+                <SearchIcon className="h-5 w-5" />
               </Button>
             )}
           </div>
           
-<<<<<<< HEAD
-          {/* Add equipment button */}
-          <Button
-            className="bg-[#07A012] hover:bg-[#058a0e] text-white h-10 w-full sm:w-auto flex items-center justify-center px-4 text-sm sm:text-base group transition-colors"
-            onClick={() => setIsAddEquipmentDialogOpen(true)}
-          >
-            <Plus className="h-4 w-4 mr-1.5 transition-transform duration-300 ease-in-out group-hover:rotate-90" />
-            <span>Add Equipment</span>
-          </Button>
-=======
-          {/* Add equipment button - only show for admin */}
           {isAdmin && (
-            <Button
-              className="bg-blue-600 hover:bg-blue-700 text-white font-semibold py-2 px-4 rounded-full shadow-md transition-all duration-300 ease-in-out flex items-center group h-10"
+            <Button 
+              className="bg-[#07A012] hover:bg-[#058a0e] text-white h-10 w-full sm:w-auto flex items-center justify-center px-4 text-sm sm:text-base group transition-colors"
               onClick={() => setIsAddEquipmentDialogOpen(true)}
             >
-              <Plus className="h-5 w-5 mr-2 transition-transform duration-300 ease-in-out group-hover:rotate-90" />
-              Add Equipment
+              <Plus className="h-4 w-4 mr-1.5 transition-transform duration-300 ease-in-out group-hover:rotate-90" />
+              <span>Add Equipment</span>
             </Button>
           )}
->>>>>>> ef4fe90d
         </div>
       </div>
       
@@ -570,19 +561,8 @@
               location={item.location}
               description={item.equipment_desc}
               onView={() => setSelectedEquipment(item)}
-<<<<<<< HEAD
-              onEdit={() => handleOpenEditDialog(item)}
-              onDelete={() => confirmDeleteEquipment(item)}
-=======
-              onEdit={isAdmin ? () => {
-                toast.success('Edit functionality will be implemented soon!');
-              } : null}
-              onDelete={isAdmin ? () => {
-                if (window.confirm(`Are you sure you want to delete "${item.equipment_name}"?`)) {
-                  toast.success('Delete functionality will be implemented soon!');
-                }
-              } : null}
->>>>>>> ef4fe90d
+              onEdit={isAdmin ? () => handleOpenEditDialog(item) : null}
+              onDelete={isAdmin ? () => confirmDeleteEquipment(item) : null}
               className="h-full"
             />
           ))}
@@ -727,7 +707,6 @@
             <div className="flex flex-col sm:flex-row justify-end items-start sm:items-center gap-4 px-6 py-4 border-t bg-gray-50">
               <div className="flex flex-col sm:flex-row gap-3 w-full sm:w-auto">
                 <div className="flex justify-end gap-3 w-full">
-<<<<<<< HEAD
                   <div className="flex flex-col sm:flex-row gap-3 w-full">
                     <Button 
                       variant="outline"
@@ -745,57 +724,10 @@
                       className="h-10 px-4 flex items-center gap-2 bg-red-50 border-red-200 text-red-700 hover:bg-red-100 hover:text-red-800 hover:border-red-300"
                       onClick={() => confirmDeleteEquipment(selectedEquipment)}
                     >
-                      <TrashIcon className="h-4 w-4" />
-                      <span className="whitespace-nowrap">Delete Equipment</span>
+                      <Trash2 className="h-4 w-4 text-red-600" />
+                      Delete Equipment
                     </Button>
                   </div>
-=======
-                  <Button 
-                    variant="ghost"
-                    className="h-10 px-4 text-gray-700 hover:bg-gray-100 hover:text-gray-900"
-                    onClick={() => setSelectedEquipment(null)}
-                  >
-                    <X className="h-4 w-4 mr-2" />
-                    Close
-                  </Button>
-                  {isAdmin && (
-                    <div className="flex gap-3">
-                      <Button 
-                        variant="outline" 
-                        className="h-10 px-4 flex items-center gap-2 bg-white border-blue-200 text-blue-700 hover:bg-blue-50"
-                        onClick={() => {
-                          toast.success('Edit functionality will be implemented soon!');
-                        }}
-                      >
-                        <svg width="14" height="14" viewBox="0 0 15 15" fill="currentColor" className="text-blue-600">
-                          <path d="M11.8536 1.14645C11.6583 0.951184 11.3417 0.951184 11.1465 1.14645L3.71455 8.57836C3.62459 8.66832 3.55263 8.77461 3.50251 8.89155L2.04044 12.303C1.9599 12.491 2.00189 12.709 2.14646 12.8536C2.29103 12.9981 2.50905 13.0401 2.69697 12.9596L6.10847 11.4975C6.2254 11.4474 6.3317 11.3754 6.42166 11.2855L13.8536 3.85355C14.0488 3.65829 14.0488 3.34171 13.8536 3.14645L11.8536 1.14645ZM4.42166 9.28547L11.5 2.20711L12.7929 3.5L5.71455 10.5784L4.21924 11.2192L3.78081 10.7808L4.42166 9.28547Z" fillRule="evenodd" clipRule="evenodd"></path>
-                        </svg>
-                        Edit Equipment
-                      </Button>
-                      <div className="border-l border-gray-200 h-6 self-center hidden sm:block"></div>
-                      <Button 
-                        variant="outline" 
-                        className="h-10 px-4 flex items-center gap-2 bg-red-50 border-red-200 text-red-700 hover:bg-red-100 hover:text-red-800 hover:border-red-300"
-                        onClick={async () => {
-                          if (window.confirm(`Are you sure you want to delete "${selectedEquipment.equipment_name}"? This action cannot be undone.`)) {
-                            try {
-                              toast.success('Delete functionality will be implemented soon!');
-                              setSelectedEquipment(null);
-                            } catch (error) {
-                              toast.error('Failed to delete equipment');
-                              console.error('Error deleting equipment:', error);
-                            }
-                          }
-                        }}
-                      >
-                        <svg xmlns="http://www.w3.org/2000/svg" className="h-4 w-4" fill="none" viewBox="0 0 24 24" stroke="currentColor">
-                          <path strokeLinecap="round" strokeLinejoin="round" strokeWidth={2} d="M19 7l-.867 12.142A2 2 0 0116.138 21H7.862a2 2 0 01-1.995-1.858L5 7m5 4v6m4-6v6m1-10V4a1 1 0 00-1-1h-4a1 1 0 00-1 1v3M4 7h16" />
-                        </svg>
-                        <span className="whitespace-nowrap">Delete Equipment</span>
-                      </Button>
-                    </div>
-                  )}
->>>>>>> ef4fe90d
                 </div>
               </div>
             </div>
