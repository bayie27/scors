--- conflicted
+++ resolved
@@ -634,17 +634,10 @@
       };
 
       await venueService.updateVenue(
-<<<<<<< HEAD
-        venueToEdit.venue_id, 
-        updateData, 
-        selectedImage || undefined, 
-        removeCurrentImage ? null : venueToEdit.image_url
-=======
         venueToEdit.venue_id,
         cleanedData,
         selectedImage || undefined,
         venueToEdit.image_url
->>>>>>> ef4fe90d
       );
       
       toast.success('Venue updated successfully!');
@@ -988,14 +981,7 @@
   const [venueToEdit, setVenueToEdit] = useState(null);
   const [isEditVenueOpen, setIsEditVenueOpen] = useState(false);
   const [isSearchOpen, setIsSearchOpen] = useState(false); // For desktop expandable search
-<<<<<<< HEAD
   const [fullScreenImage, setFullScreenImage] = useState(null); // For full screen image view
-=======
-  
-  // Check if user is an admin (CSAO or org_id = 1)
-  const isAdmin = user && user.org_id === 1;
->>>>>>> ef4fe90d
-
 
   const handleEditVenueClick = (venue) => {
     setVenueToEdit(venue);
@@ -1213,12 +1199,11 @@
               )}
             </div>
             
-<<<<<<< HEAD
             {/* Add Venue Button: full width on mobile, auto width on sm+ */}
             <Dialog open={isAddVenueOpen} onOpenChange={setIsAddVenueOpen}>
               <DialogTrigger asChild>
-                <Button className="bg-[#07A012] hover:bg-[#058a0e] text-white h-10 w-full sm:w-auto flex items-center justify-center px-4 text-sm sm:text-base group">
-                  <Plus className="h-4 w-4 mr-1.5 transition-transform duration-300 ease-in-out group-hover:rotate-90" />
+                <Button className="bg-blue-600 hover:bg-blue-700 text-white h-10 w-full sm:w-auto flex items-center justify-center px-4 text-sm sm:text-base gap-1">
+                  <Plus className="h-4 w-4" />
                   <span>Add Venue</span>
                 </Button>
               </DialogTrigger>
@@ -1233,29 +1218,6 @@
                 </div>
               </DialogContent>
             </Dialog>
-=======
-            {/* Add Venue Button: full width on mobile, auto width on sm+ - Only visible to admin */}
-            {isAdmin && (
-              <Dialog open={isAddVenueOpen} onOpenChange={setIsAddVenueOpen}>
-                <DialogTrigger asChild>
-                  <Button className="bg-blue-600 hover:bg-blue-700 text-white h-10 w-full sm:w-auto flex items-center justify-center px-4 text-sm sm:text-base gap-1">
-                    <Plus className="h-4 w-4" />
-                    <span>Add Venue</span>
-                  </Button>
-                </DialogTrigger>
-                <DialogContent className="w-[95vw] max-w-[400px] p-0 max-h-[90vh] overflow-hidden mx-auto">
-                  <div className="max-h-[90vh] overflow-y-auto pb-4">
-                    <AddVenueForm 
-                      onSuccess={handleVenueFormSuccess} 
-                      onCancel={() => setIsAddVenueOpen(false)} 
-                      assetStatuses={assetStatuses} 
-                      isLoadingAssetStatuses={isLoadingAssetStatuses} 
-                    />
-                  </div>
-                </DialogContent>
-              </Dialog>
-            )}
->>>>>>> ef4fe90d
           </div>
         </div>
 
@@ -1276,7 +1238,14 @@
               {/* Venue Image */}
               <div 
                 className="relative h-48 overflow-hidden group cursor-pointer"
-                onClick={() => setSelectedVenue(venue)}
+                onClick={(e) => {
+                  e.stopPropagation();
+                  if (venue.image_url) {
+                    setFullScreenImage(venue.image_url);
+                  } else {
+                    setSelectedVenue(venue);
+                  }
+                }}
               >
                 {venue.image_url ? (
                   <>
@@ -1294,75 +1263,35 @@
                   </div>
                 )}
                 <div className="absolute top-2 right-2 flex space-x-1 z-10">
-<<<<<<< HEAD
-                  <Button
-                    size="icon"
-                    variant="ghost"
-                    className="text-gray-700 bg-gray-100 hover:text-blue-600 hover:bg-blue-100 active:bg-blue-200 rounded-md shadow-md transition-colors duration-150 h-8 w-8"
+                  <Button 
+                    size="icon" 
+                    variant="ghost" 
+                    className="bg-white/90 backdrop-blur-sm h-8 w-8 p-0 shadow-sm hover:bg-gray-100 transition-all duration-200"
                     onClick={(e) => {
                       e.stopPropagation();
                       setVenueToEdit(venue);
                       setIsEditVenueOpen(true);
                     }}
-                    aria-label="Edit venue"
-                    title="Edit venue"
                   >
-                    <svg width="14" height="14" viewBox="0 0 24 24" fill="none" stroke="currentColor" strokeWidth="2" strokeLinecap="round" strokeLinejoin="round">
+                    <svg width="16" height="16" viewBox="0 0 24 24" fill="none" stroke="currentColor" strokeWidth="2" strokeLinecap="round" strokeLinejoin="round">
                       <path d="M12 20h9"></path>
                       <path d="M16.5 3.5a2.121 2.121 0 0 1 3 3L7 19l-4 1 1-4L16.5 3.5z"></path>
                     </svg>
                   </Button>
-                  <Button
-                    size="icon"
-                    variant="ghost"
-                    className="text-red-500 bg-gray-100 hover:text-red-600 hover:bg-red-100 active:bg-red-200 rounded-md shadow-md transition-colors duration-150 h-8 w-8"
+                  <Button 
+                    size="icon" 
+                    variant="ghost" 
+                    className="bg-white/90 backdrop-blur-sm h-8 w-8 p-0 shadow-sm hover:bg-red-50 group transition-all duration-200"
                     onClick={(e) => {
                       e.stopPropagation();
                       setVenueToDelete(venue);
                       setIsDeleteDialogOpen(true);
                     }}
-                    aria-label="Delete venue"
-                    title="Delete venue"
                   >
-                    <svg xmlns="http://www.w3.org/2000/svg" className="h-4 w-4" fill="none" viewBox="0 0 24 24" stroke="currentColor" strokeWidth="2">
-                      <path strokeLinecap="round" strokeLinejoin="round" d="M19 7l-.867 12.142A2 2 0 0116.138 21H7.862a2 2 0 01-1.995-1.858L5 7m5 4v6m4-6v6m1-10V4a1 1 0 00-1-1h-4a1 1 0 00-1 1v3M4 7h16" />
+                    <svg xmlns="http://www.w3.org/2000/svg" className="h-4 w-4" fill="none" viewBox="0 0 24 24" stroke="currentColor">
+                      <path strokeLinecap="round" strokeLinejoin="round" strokeWidth={2} d="M19 7l-.867 12.142A2 2 0 0116.138 21H7.862a2 2 0 01-1.995-1.858L5 7m5 4v6m4-6v6m1-10V4a1 1 0 00-1-1h-4a1 1 0 00-1 1v3M4 7h16" />
                     </svg>
                   </Button>
-=======
-                  {isAdmin && (
-                    <>
-                      <Button 
-                        size="icon" 
-                        variant="ghost" 
-                        className="bg-white/90 backdrop-blur-sm h-8 w-8 p-0 shadow-sm hover:bg-gray-100 transition-all duration-200"
-                        onClick={(e) => {
-                          e.stopPropagation();
-                          setVenueToEdit(venue);
-                          setIsEditVenueOpen(true);
-                        }}
-                      >
-                        <svg width="16" height="16" viewBox="0 0 24 24" fill="none" stroke="currentColor" strokeWidth="2" strokeLinecap="round" strokeLinejoin="round">
-                          <path d="M12 20h9"></path>
-                          <path d="M16.5 3.5a2.121 2.121 0 0 1 3 3L7 19l-4 1 1-4L16.5 3.5z"></path>
-                        </svg>
-                      </Button>
-                      <Button 
-                        size="icon" 
-                        variant="ghost" 
-                        className="bg-white/90 backdrop-blur-sm h-8 w-8 p-0 shadow-sm hover:bg-red-50 group transition-all duration-200"
-                        onClick={(e) => {
-                          e.stopPropagation();
-                          setVenueToDelete(venue);
-                          setIsDeleteDialogOpen(true);
-                        }}
-                      >
-                        <svg xmlns="http://www.w3.org/2000/svg" className="h-4 w-4" fill="none" viewBox="0 0 24 24" stroke="currentColor">
-                          <path strokeLinecap="round" strokeLinejoin="round" strokeWidth={2} d="M19 7l-.867 12.142A2 2 0 0116.138 21H7.862a2 2 0 01-1.995-1.858L5 7m5 4v6m4-6v6m1-10V4a1 1 0 00-1-1h-4a1 1 0 00-1 1v3M4 7h16" />
-                        </svg>
-                      </Button>
-                    </>
-                  )}
->>>>>>> ef4fe90d
                 </div>
               </div>
               
@@ -1640,20 +1569,20 @@
             </div>
             
             {/* Footer */}
-<<<<<<< HEAD
-            <div className="flex flex-col sm:flex-row justify-end items-start sm:items-center gap-4 px-6 py-4 border-t bg-gray-50">
-              <div className="flex flex-col sm:flex-row gap-3 w-full sm:w-auto">
-                <div className="flex justify-between w-full">
-                  <div className="flex gap-3">
+            <div className="flex flex-col sm:flex-row justify-between items-start sm:items-center gap-4 px-4 sm:px-6 py-3 border-t bg-gray-50">
+              <div className="text-sm text-gray-500 mb-2 sm:mb-0">
+                Last updated: {new Date().toLocaleDateString()}
+              </div>
+              <div className="flex flex-col w-full sm:w-auto">
+                <div className="flex flex-col sm:flex-row gap-3 w-full">
+
+                  <div className="flex flex-col sm:flex-row gap-3 w-full">
                     <Button 
-                      variant="outline"
-                      onClick={() => {
-                        handleEditVenueClick(selectedVenue);
-                        setSelectedVenue(null);
-                      }}
-                      className="h-10 px-4 flex items-center gap-2 bg-white border-blue-200 text-blue-700 hover:bg-blue-50"
+                      variant="outline" 
+                      className="h-10 px-4 flex items-center justify-center sm:justify-start gap-2 bg-white border-blue-200 text-blue-700 hover:bg-blue-50 w-full sm:w-auto"
+                      onClick={() => { handleEditVenueClick(selectedVenue); setSelectedVenue(null); }}
                     >
-                      <svg width="14" height="14" viewBox="0 0 15 15" fill="currentColor" className="text-blue-600 mr-1">
+                      <svg width="14" height="14" viewBox="0 0 15 15" fill="currentColor" className="text-blue-600">
                         <path d="M11.8536 1.14645C11.6583 0.951184 11.3417 0.951184 11.1465 1.14645L3.71455 8.57836C3.62459 8.66832 3.55263 8.77461 3.50251 8.89155L2.04044 12.303C1.9599 12.491 2.00189 12.709 2.14646 12.8536C2.29103 12.9981 2.50905 13.0401 2.69697 12.9596L6.10847 11.4975C6.2254 11.4474 6.3317 11.3754 6.42166 11.2855L13.8536 3.85355C14.0488 3.65829 14.0488 3.34171 13.8536 3.14645L11.8536 1.14645ZM4.42166 9.28547L11.5 2.20711L12.7929 3.5L5.71455 10.5784L4.21924 11.2192L3.78081 10.7808L4.42166 9.28547Z" fillRule="evenodd" clipRule="evenodd"></path>
                       </svg>
                       Edit Venue
@@ -1661,50 +1590,14 @@
                     <div className="border-l border-gray-200 h-6 self-center hidden sm:block"></div>
                     <Button 
                       variant="outline" 
-                      className="h-10 px-4 flex items-center gap-2 bg-red-50 border-red-200 text-red-700 hover:bg-red-100 hover:text-red-800 hover:border-red-300"
-                      onClick={() => {
-                        handleDeleteVenueClick(selectedVenue);
-                        setSelectedVenue(null);
-                      }}
+                      className="h-10 px-4 flex items-center justify-center sm:justify-start gap-2 bg-red-50 border-red-200 text-red-700 hover:bg-red-100 hover:text-red-800 hover:border-red-300 w-full sm:w-auto mt-3 sm:mt-0"
+                      onClick={() => { handleDeleteVenueClick(selectedVenue); setSelectedVenue(null); }}
                     >
-                      <Trash2 className="h-4 w-4" />
+                      <svg xmlns="http://www.w3.org/2000/svg" className="h-4 w-4" fill="none" viewBox="0 0 24 24" stroke="currentColor">
+                        <path strokeLinecap="round" strokeLinejoin="round" strokeWidth={2} d="M19 7l-.867 12.142A2 2 0 0116.138 21H7.862a2 2 0 01-1.995-1.858L5 7m5 4v6m4-6v6m1-10V4a1 1 0 00-1-1h-4a1 1 0 00-1 1v3M4 7h16" />
+                      </svg>
                       <span className="whitespace-nowrap">Delete Venue</span>
                     </Button>
-=======
-            <div className="flex flex-col sm:flex-row justify-between items-start sm:items-center gap-4 px-4 sm:px-6 py-3 border-t bg-gray-50">
-              <div className="text-sm text-gray-500 mb-2 sm:mb-0">
-                Last updated: {new Date().toLocaleDateString()}
-              </div>
-              <div className="flex flex-col w-full sm:w-auto">
-                <div className="flex flex-col sm:flex-row gap-3 w-full">
-
-                  <div className="flex flex-col sm:flex-row gap-3 w-full">
-                    {isAdmin && (
-                      <>
-                        <Button 
-                          variant="outline" 
-                          className="h-10 px-4 flex items-center justify-center sm:justify-start gap-2 bg-white border-blue-200 text-blue-700 hover:bg-blue-50 w-full sm:w-auto"
-                          onClick={() => { handleEditVenueClick(selectedVenue); setSelectedVenue(null); }}
-                        >
-                          <svg width="14" height="14" viewBox="0 0 15 15" fill="currentColor" className="text-blue-600">
-                            <path d="M11.8536 1.14645C11.6583 0.951184 11.3417 0.951184 11.1465 1.14645L3.71455 8.57836C3.62459 8.66832 3.55263 8.77461 3.50251 8.89155L2.04044 12.303C1.9599 12.491 2.00189 12.709 2.14646 12.8536C2.29103 12.9981 2.50905 13.0401 2.69697 12.9596L6.10847 11.4975C6.2254 11.4474 6.3317 11.3754 6.42166 11.2855L13.8536 3.85355C14.0488 3.65829 14.0488 3.34171 13.8536 3.14645L11.8536 1.14645ZM4.42166 9.28547L11.5 2.20711L12.7929 3.5L5.71455 10.5784L4.21924 11.2192L3.78081 10.7808L4.42166 9.28547Z" fillRule="evenodd" clipRule="evenodd"></path>
-                          </svg>
-                          Edit Venue
-                        </Button>
-                        <div className="border-l border-gray-200 h-6 self-center hidden sm:block"></div>
-                        <Button 
-                          variant="outline" 
-                          className="h-10 px-4 flex items-center justify-center sm:justify-start gap-2 bg-red-50 border-red-200 text-red-700 hover:bg-red-100 hover:text-red-800 hover:border-red-300 w-full sm:w-auto mt-3 sm:mt-0"
-                          onClick={() => { handleDeleteVenueClick(selectedVenue); setSelectedVenue(null); }}
-                        >
-                          <svg xmlns="http://www.w3.org/2000/svg" className="h-4 w-4" fill="none" viewBox="0 0 24 24" stroke="currentColor">
-                            <path strokeLinecap="round" strokeLinejoin="round" strokeWidth={2} d="M19 7l-.867 12.142A2 2 0 0116.138 21H7.862a2 2 0 01-1.995-1.858L5 7m5 4v6m4-6v6m1-10V4a1 1 0 00-1-1h-4a1 1 0 00-1 1v3M4 7h16" />
-                          </svg>
-                          <span className="whitespace-nowrap">Delete Venue</span>
-                        </Button>
-                      </>
-                    )}
->>>>>>> ef4fe90d
                   </div>
                 </div>
               </div>
