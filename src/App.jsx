import "./App.css";
import LoginPage from "./pages/login-page";
import { CalendarPage } from "./pages/calendar-page";
import { useAuth } from "./lib/useAuth";
import { RoleAccessProvider } from "./lib/useRoleAccess.jsx";

const App = () => {
  const { user, isAuthorized, loading, signOut } = useAuth();

  if (loading) {
    return (
      <div className="flex items-center justify-center min-h-screen">
        <div className="text-center">
          <div className="animate-spin rounded-full h-12 w-12 border-b-2 border-blue-600 mx-auto"></div>
          <p className="mt-4 text-gray-600">Checking authentication...</p>
        </div>
      </div>
    );
  }

  if (!user || !isAuthorized) {
    return <LoginPage />;
  }

<<<<<<< HEAD
  return <CalendarPage user={user} onSignOut={signOut} />;
=======
  return (
    <RoleAccessProvider user={user}>
      <DashboardPage user={user} onSignOut={signOut} />
    </RoleAccessProvider>
  );
>>>>>>> 41452e48
};

export default App;<|MERGE_RESOLUTION|>--- conflicted
+++ resolved
@@ -22,15 +22,11 @@
     return <LoginPage />;
   }
 
-<<<<<<< HEAD
-  return <CalendarPage user={user} onSignOut={signOut} />;
-=======
   return (
     <RoleAccessProvider user={user}>
-      <DashboardPage user={user} onSignOut={signOut} />
+      <CalendarPage user={user} onSignOut={signOut} />
     </RoleAccessProvider>
   );
->>>>>>> 41452e48
 };
 
 export default App;